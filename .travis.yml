#
#    Licensed to the Apache Software Foundation (ASF) under one or more
#    contributor license agreements.  See the NOTICE file distributed with
#    this work for additional information regarding copyright ownership.
#    The ASF licenses this file to You under the Apache License, Version 2.0
#    (the "License"); you may not use this file except in compliance with
#    the License.  You may obtain a copy of the License at
#
#       http://www.apache.org/licenses/LICENSE-2.0
#
#    Unless required by applicable law or agreed to in writing, software
#    distributed under the License is distributed on an "AS IS" BASIS,
#    WITHOUT WARRANTIES OR CONDITIONS OF ANY KIND, either express or implied.
#    See the License for the specific language governing permissions and
#    limitations under the License.
#

language: java

sudo: false

notifications:
  email:
    # Group email notifications are disabled for now, since we cannot do it on a per-branch basis.
    # Right now, it would trigger a notification for each fork, which generates a lot of spam.
    # recipients:
    #  - dataflow-sdk-build-notifications+travis@google.com
    on_success: change
    on_failure: always

addons:
  apt:
    packages:
    - python2.7
env:
  global:
   - MAVEN_OVERRIDE="--settings=.travis/settings.xml -Dmaven.javadoc.skip=true -Dcheckstyle.skip=true -Dfindbugs.skip=true"
   - MAVEN_CONTAINER_OVERRIDE="-DbeamSurefireArgline='-Xmx512m'"

matrix:
  include:
    - os: osx
<<<<<<< HEAD
      env: TEST_PYTHON="1"
    - os: linux
      env: TEST_PYTHON="1"
=======

    # On Linux, run with specific JDKs only.
    - os: linux
      env: CUSTOM_JDK="oraclejdk8" MAVEN_OVERRIDE="$MAVEN_OVERRIDE $MAVEN_CONTAINER_OVERRIDE"
    - os: linux
      env: CUSTOM_JDK="oraclejdk7" MAVEN_OVERRIDE="$MAVEN_OVERRIDE $MAVEN_CONTAINER_OVERRIDE"
    - os: linux
      env: CUSTOM_JDK="openjdk7" MAVEN_OVERRIDE="$MAVEN_OVERRIDE $MAVEN_CONTAINER_OVERRIDE"
    - os: linux
      env: MAVEN_OVERRIDE="-Peclipse-jdt -DskipTests $MAVEN_OVERRIDE $MAVEN_CONTAINER_OVERRIDE" CUSTOM_JDK="oraclejdk8"
>>>>>>> e53d6d45

before_install:
  - echo 'MAVEN_OPTS="$MAVEN_OPTS -Xmx1024m -XX:MaxPermSize=512m -XX:+BytecodeVerificationLocal"' >> ~/.mavenrc
  - echo $'MAVEN_OPTS="$MAVEN_OPTS -Dorg.slf4j.simpleLogger.showDateTime=true -Dorg.slf4j.simpleLogger.dateTimeFormat=yyyy-MM-dd\'T\'HH:mm:ss.SSS"' >> ~/.mavenrc
  - cat ~/.mavenrc
  - if [ "$TRAVIS_OS_NAME" == "osx" ]; then export JAVA_HOME=$(/usr/libexec/java_home); fi
  - if [ "$TRAVIS_OS_NAME" == "linux" ]; then jdk_switcher use "$CUSTOM_JDK"; fi
  # Python SDK environment settings.
  - export TOX_ENV=py27
  - if [ "$TRAVIS_OS_NAME" == "osx" ]; then export TOX_HOME=$HOME/Library/Python/2.7/bin; fi
  - if [ "$TRAVIS_OS_NAME" == "linux" ]; then export TOX_HOME=$HOME/.local/bin; fi

install:
  - if [ ! "$TEST_PYTHON" ]; then travis_retry mvn -B install clean -U -DskipTests=true; fi
  - if [ "$TEST_PYTHON" ] && pip list | grep tox; then TOX_FILE=`which tox` ; export TOX_HOME=`dirname $TOX_FILE`; fi
  - if [ "$TEST_PYTHON" ] && ! pip list | grep tox; then travis_retry pip install tox --user `whoami`; fi
  # Removing this here protects from inadvertent caching
  - rm -rf "$HOME/.m2/repository/org/apache/beam"

script:
  - if [ "$TEST_PYTHON" ]; then travis_retry $TOX_HOME/tox -e $TOX_ENV -c sdks/python/tox.ini; fi
  - if [ ! "$TEST_PYTHON" ]; then travis_retry mvn --batch-mode --update-snapshots --no-snapshot-updates $MAVEN_OVERRIDE install && travis_retry bash -ex .travis/test_wordcount.sh; fi

cache:
  directories:
    - $HOME/.m2/repository

before_cache:
  # Removing here increases cache hits (makes the above
  # rm in `install` redundant unless our config has a bug,
  # but it will be idempotent)
  - rm -rf "$HOME/.m2/repository/org/apache/beam"<|MERGE_RESOLUTION|>--- conflicted
+++ resolved
@@ -40,11 +40,9 @@
 matrix:
   include:
     - os: osx
-<<<<<<< HEAD
       env: TEST_PYTHON="1"
     - os: linux
       env: TEST_PYTHON="1"
-=======
 
     # On Linux, run with specific JDKs only.
     - os: linux
@@ -55,7 +53,6 @@
       env: CUSTOM_JDK="openjdk7" MAVEN_OVERRIDE="$MAVEN_OVERRIDE $MAVEN_CONTAINER_OVERRIDE"
     - os: linux
       env: MAVEN_OVERRIDE="-Peclipse-jdt -DskipTests $MAVEN_OVERRIDE $MAVEN_CONTAINER_OVERRIDE" CUSTOM_JDK="oraclejdk8"
->>>>>>> e53d6d45
 
 before_install:
   - echo 'MAVEN_OPTS="$MAVEN_OPTS -Xmx1024m -XX:MaxPermSize=512m -XX:+BytecodeVerificationLocal"' >> ~/.mavenrc
