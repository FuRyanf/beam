#!/bin/bash
#
#    Licensed to the Apache Software Foundation (ASF) under one or more
#    contributor license agreements.  See the NOTICE file distributed with
#    this work for additional information regarding copyright ownership.
#    The ASF licenses this file to You under the Apache License, Version 2.0
#    (the "License"); you may not use this file except in compliance with
#    the License.  You may obtain a copy of the License at
#
#       http://www.apache.org/licenses/LICENSE-2.0
#
#    Unless required by applicable law or agreed to in writing, software
#    distributed under the License is distributed on an "AS IS" BASIS,
#    WITHOUT WARRANTIES OR CONDITIONS OF ANY KIND, either express or implied.
#    See the License for the specific language governing permissions and
#    limitations under the License.
#

# This script will generate and publish docker images for each language version to Docker Hub:
# 1. Generate images tagged with :{RELEASE}
# 2. Publish images tagged with :{RELEASE}
# 3. Tag images with :latest tag and publish.
# 4. Clean up images.

set -e

DOCKER_IMAGE_DEFAULT_REPO_ROOT=apache
DOCKER_IMAGE_DEFAULT_REPO_PREFIX=beam_

echo "Publish SDK docker images to Docker Hub."

echo "================Setting Up Environment Variables==========="
echo "Which release version are you working on: "
read RELEASE

echo "Which release candidate will be the source of final docker images? (ex: 1)"
read RC_NUM
RC_VERSION="rc${RC_NUM}"

echo "================Confirming Release and RC version==========="
echo "We are using ${RC_VERSION} to push docker images for ${RELEASE}."
echo "Publishing the following images:"
IMAGES=$(docker images --filter "reference=apache/beam_*:${RELEASE}_${RC_VERSION}" --format "{{.Repository}}")
echo "${IMAGES}"
echo "Do you want to proceed? [y|N]"
read confirmation
if [[ $confirmation = "y" ]]; then
  echo "${IMAGES}" | while read IMAGE; do
    # Pull verified RC from dockerhub.
    docker pull "${IMAGE}:${RELEASE}_${RC_VERSION}"

    # Tag with ${RELEASE} and push to dockerhub.
    docker tag "${IMAGE}:${RELEASE}_${RC_VERSION}" "${IMAGE}:${RELEASE}"
    docker push "${IMAGE}:${RELEASE}"

    # Tag with latest and push to dockerhub.
    docker tag "${IMAGE}:${RELEASE}_${RC_VERSION}" "${IMAGE}:latest"
    docker push "${IMAGE}:latest"
  done

<<<<<<< HEAD
  echo '-------------------Tagging and Pushing Java images-----------------'
  for ver in "${JAVA_VER[@]}"; do
    # Pull verified RC from dockerhub.
    docker pull ${DOCKER_IMAGE_DEFAULT_REPO_ROOT}/${DOCKER_IMAGE_DEFAULT_REPO_PREFIX}${ver}_sdk:${RELEASE}_${RC_VERSION}

    # Tag with ${RELEASE} and push to dockerhub.
    docker tag ${DOCKER_IMAGE_DEFAULT_REPO_ROOT}/${DOCKER_IMAGE_DEFAULT_REPO_PREFIX}${ver}_sdk:${RELEASE}_${RC_VERSION} ${DOCKER_IMAGE_DEFAULT_REPO_ROOT}/${DOCKER_IMAGE_DEFAULT_REPO_PREFIX}${ver}_sdk:${RELEASE}
    docker push ${DOCKER_IMAGE_DEFAULT_REPO_ROOT}/${DOCKER_IMAGE_DEFAULT_REPO_PREFIX}${ver}_sdk:${RELEASE}

    # Tag with latest and push to dockerhub.
    docker tag ${DOCKER_IMAGE_DEFAULT_REPO_ROOT}/${DOCKER_IMAGE_DEFAULT_REPO_PREFIX}${ver}_sdk:${RELEASE}_${RC_VERSION} ${DOCKER_IMAGE_DEFAULT_REPO_ROOT}/${DOCKER_IMAGE_DEFAULT_REPO_PREFIX}${ver}_sdk:latest
    docker push ${DOCKER_IMAGE_DEFAULT_REPO_ROOT}/${DOCKER_IMAGE_DEFAULT_REPO_PREFIX}${ver}_sdk:latest

    # Cleanup images from local
    docker rmi -f ${DOCKER_IMAGE_DEFAULT_REPO_ROOT}/${DOCKER_IMAGE_DEFAULT_REPO_PREFIX}${ver}_sdk:${RELEASE}_${RC_VERSION}
    docker rmi -f ${DOCKER_IMAGE_DEFAULT_REPO_ROOT}/${DOCKER_IMAGE_DEFAULT_REPO_PREFIX}${ver}_sdk:${RELEASE}
    docker rmi -f ${DOCKER_IMAGE_DEFAULT_REPO_ROOT}/${DOCKER_IMAGE_DEFAULT_REPO_PREFIX}${ver}_sdk:latest
  done

  echo '-------------Tagging and Pushing Flink job server images-------------'
  echo "Publishing images for the following Flink versions:" "${FLINK_VER[@]}"
  echo "Make sure the versions are correct, then press any key to proceed."
  read
  for ver in "${FLINK_VER[@]}"; do
    FLINK_IMAGE_NAME=${DOCKER_IMAGE_DEFAULT_REPO_ROOT}/${DOCKER_IMAGE_DEFAULT_REPO_PREFIX}flink${ver}_job_server

    # Pull verified RC from dockerhub.
    docker pull "${FLINK_IMAGE_NAME}:${RELEASE}_${RC_VERSION}"

    # Tag with ${RELEASE} and push to dockerhub.
    docker tag "${FLINK_IMAGE_NAME}:${RELEASE}_${RC_VERSION}" "${FLINK_IMAGE_NAME}:${RELEASE}"
    docker push "${FLINK_IMAGE_NAME}:${RELEASE}"

    # Tag with latest and push to dockerhub.
    docker tag "${FLINK_IMAGE_NAME}:${RELEASE}_${RC_VERSION}" "${FLINK_IMAGE_NAME}:latest"
    docker push "${FLINK_IMAGE_NAME}:latest"

    # Cleanup images from local
    docker rmi -f "${FLINK_IMAGE_NAME}:${RELEASE}_${RC_VERSION}"
    docker rmi -f "${FLINK_IMAGE_NAME}:${RELEASE}"
    docker rmi -f "${FLINK_IMAGE_NAME}:latest"
  done

  echo '-------------Tagging and Pushing Spark job server image-------------'
  SPARK_IMAGE_NAME=${DOCKER_IMAGE_DEFAULT_REPO_ROOT}/${DOCKER_IMAGE_DEFAULT_REPO_PREFIX}spark_job_server

  # Pull verified RC from dockerhub.
  docker pull "${SPARK_IMAGE_NAME}:${RELEASE}_${RC_VERSION}"

  # Tag with ${RELEASE} and push to dockerhub.
  docker tag "${SPARK_IMAGE_NAME}:${RELEASE}_${RC_VERSION}" "${SPARK_IMAGE_NAME}:${RELEASE}"
  docker push "${SPARK_IMAGE_NAME}:${RELEASE}"

  # Tag with latest and push to dockerhub.
  docker tag "${SPARK_IMAGE_NAME}:${RELEASE}_${RC_VERSION}" "${SPARK_IMAGE_NAME}:latest"
  docker push "${SPARK_IMAGE_NAME}:latest"

  # Cleanup images from local
  docker rmi -f "${SPARK_IMAGE_NAME}:${RELEASE}_${RC_VERSION}"
  docker rmi -f "${SPARK_IMAGE_NAME}:${RELEASE}"
  docker rmi -f "${SPARK_IMAGE_NAME}:latest"
=======
>>>>>>> b10590cc
fi<|MERGE_RESOLUTION|>--- conflicted
+++ resolved
@@ -58,68 +58,4 @@
     docker push "${IMAGE}:latest"
   done
 
-<<<<<<< HEAD
-  echo '-------------------Tagging and Pushing Java images-----------------'
-  for ver in "${JAVA_VER[@]}"; do
-    # Pull verified RC from dockerhub.
-    docker pull ${DOCKER_IMAGE_DEFAULT_REPO_ROOT}/${DOCKER_IMAGE_DEFAULT_REPO_PREFIX}${ver}_sdk:${RELEASE}_${RC_VERSION}
-
-    # Tag with ${RELEASE} and push to dockerhub.
-    docker tag ${DOCKER_IMAGE_DEFAULT_REPO_ROOT}/${DOCKER_IMAGE_DEFAULT_REPO_PREFIX}${ver}_sdk:${RELEASE}_${RC_VERSION} ${DOCKER_IMAGE_DEFAULT_REPO_ROOT}/${DOCKER_IMAGE_DEFAULT_REPO_PREFIX}${ver}_sdk:${RELEASE}
-    docker push ${DOCKER_IMAGE_DEFAULT_REPO_ROOT}/${DOCKER_IMAGE_DEFAULT_REPO_PREFIX}${ver}_sdk:${RELEASE}
-
-    # Tag with latest and push to dockerhub.
-    docker tag ${DOCKER_IMAGE_DEFAULT_REPO_ROOT}/${DOCKER_IMAGE_DEFAULT_REPO_PREFIX}${ver}_sdk:${RELEASE}_${RC_VERSION} ${DOCKER_IMAGE_DEFAULT_REPO_ROOT}/${DOCKER_IMAGE_DEFAULT_REPO_PREFIX}${ver}_sdk:latest
-    docker push ${DOCKER_IMAGE_DEFAULT_REPO_ROOT}/${DOCKER_IMAGE_DEFAULT_REPO_PREFIX}${ver}_sdk:latest
-
-    # Cleanup images from local
-    docker rmi -f ${DOCKER_IMAGE_DEFAULT_REPO_ROOT}/${DOCKER_IMAGE_DEFAULT_REPO_PREFIX}${ver}_sdk:${RELEASE}_${RC_VERSION}
-    docker rmi -f ${DOCKER_IMAGE_DEFAULT_REPO_ROOT}/${DOCKER_IMAGE_DEFAULT_REPO_PREFIX}${ver}_sdk:${RELEASE}
-    docker rmi -f ${DOCKER_IMAGE_DEFAULT_REPO_ROOT}/${DOCKER_IMAGE_DEFAULT_REPO_PREFIX}${ver}_sdk:latest
-  done
-
-  echo '-------------Tagging and Pushing Flink job server images-------------'
-  echo "Publishing images for the following Flink versions:" "${FLINK_VER[@]}"
-  echo "Make sure the versions are correct, then press any key to proceed."
-  read
-  for ver in "${FLINK_VER[@]}"; do
-    FLINK_IMAGE_NAME=${DOCKER_IMAGE_DEFAULT_REPO_ROOT}/${DOCKER_IMAGE_DEFAULT_REPO_PREFIX}flink${ver}_job_server
-
-    # Pull verified RC from dockerhub.
-    docker pull "${FLINK_IMAGE_NAME}:${RELEASE}_${RC_VERSION}"
-
-    # Tag with ${RELEASE} and push to dockerhub.
-    docker tag "${FLINK_IMAGE_NAME}:${RELEASE}_${RC_VERSION}" "${FLINK_IMAGE_NAME}:${RELEASE}"
-    docker push "${FLINK_IMAGE_NAME}:${RELEASE}"
-
-    # Tag with latest and push to dockerhub.
-    docker tag "${FLINK_IMAGE_NAME}:${RELEASE}_${RC_VERSION}" "${FLINK_IMAGE_NAME}:latest"
-    docker push "${FLINK_IMAGE_NAME}:latest"
-
-    # Cleanup images from local
-    docker rmi -f "${FLINK_IMAGE_NAME}:${RELEASE}_${RC_VERSION}"
-    docker rmi -f "${FLINK_IMAGE_NAME}:${RELEASE}"
-    docker rmi -f "${FLINK_IMAGE_NAME}:latest"
-  done
-
-  echo '-------------Tagging and Pushing Spark job server image-------------'
-  SPARK_IMAGE_NAME=${DOCKER_IMAGE_DEFAULT_REPO_ROOT}/${DOCKER_IMAGE_DEFAULT_REPO_PREFIX}spark_job_server
-
-  # Pull verified RC from dockerhub.
-  docker pull "${SPARK_IMAGE_NAME}:${RELEASE}_${RC_VERSION}"
-
-  # Tag with ${RELEASE} and push to dockerhub.
-  docker tag "${SPARK_IMAGE_NAME}:${RELEASE}_${RC_VERSION}" "${SPARK_IMAGE_NAME}:${RELEASE}"
-  docker push "${SPARK_IMAGE_NAME}:${RELEASE}"
-
-  # Tag with latest and push to dockerhub.
-  docker tag "${SPARK_IMAGE_NAME}:${RELEASE}_${RC_VERSION}" "${SPARK_IMAGE_NAME}:latest"
-  docker push "${SPARK_IMAGE_NAME}:latest"
-
-  # Cleanup images from local
-  docker rmi -f "${SPARK_IMAGE_NAME}:${RELEASE}_${RC_VERSION}"
-  docker rmi -f "${SPARK_IMAGE_NAME}:${RELEASE}"
-  docker rmi -f "${SPARK_IMAGE_NAME}:latest"
-=======
->>>>>>> b10590cc
 fi