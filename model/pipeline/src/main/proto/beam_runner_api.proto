/*
 * Licensed to the Apache Software Foundation (ASF) under one
 * or more contributor license agreements.  See the NOTICE file
 * distributed with this work for additional information
 * regarding copyright ownership.  The ASF licenses this file
 * to you under the Apache License, Version 2.0 (the
 * "License"); you may not use this file except in compliance
 * with the License.  You may obtain a copy of the License at
 *
 *     http://www.apache.org/licenses/LICENSE-2.0
 *
 * Unless required by applicable law or agreed to in writing, software
 * distributed under the License is distributed on an "AS IS" BASIS,
 * WITHOUT WARRANTIES OR CONDITIONS OF ANY KIND, either express or implied.
 * See the License for the specific language governing permissions and
 * limitations under the License.
 */

/*
 * Protocol Buffers describing the Runner API, which is the runner-independent,
 * SDK-independent definition of the Beam model.
 */

syntax = "proto3";

package org.apache.beam.model.pipeline.v1;

option go_package = "github.com/apache/beam/sdks/v2/go/pkg/beam/model/pipeline_v1;pipeline_v1";
option java_package = "org.apache.beam.model.pipeline.v1";
option java_outer_classname = "RunnerApi";

import "endpoints.proto";
import "google/protobuf/descriptor.proto";

message BeamConstants {
  enum Constants {
    // All timestamps in milliseconds since Jan 1, 1970.

    // All timestamps of elements or window boundaries must be within
    // the interval [MIN_TIMESTAMP_MILLIS, MAX_TIMESTAMP_MILLIS].
    // The smallest representable timestamp of an element or a window boundary.
    MIN_TIMESTAMP_MILLIS = 0 [(beam_constant) = "-9223372036854775"];
    // The largest representable timestamp of an element or a window boundary.
    MAX_TIMESTAMP_MILLIS = 1 [(beam_constant) =  "9223372036854775"];

    // The maximum timestamp for the global window.
    // Triggers use max timestamp to set timers' timestamp. Timers fire when
    // the watermark passes their timestamps. So, the timestamp needs to be
    // smaller than the MAX_TIMESTAMP_MILLIS.
    // One standard day is subtracted from MAX_TIMESTAMP_MILLIS to make sure
    // the max timestamp is smaller than MAX_TIMESTAMP_MILLIS even after rounding up
    // to seconds or minutes.
    GLOBAL_WINDOW_MAX_TIMESTAMP_MILLIS = 2 [(beam_constant) = "9223371950454775"];
  }
}

// A set of mappings from id to message. This is included as an optional field
// on any proto message that may contain references needing resolution.
message Components {
  // (Required) A map from pipeline-scoped id to PTransform.
  //
  // Keys of the transforms map may be used by runners to identify pipeline
  // steps. Hence it's recommended to use strings that are not too long that
  // match regex '[A-Za-z0-9-_]+'.
  map<string, PTransform> transforms = 1;

  // (Required) A map from pipeline-scoped id to PCollection.
  map<string, PCollection> pcollections = 2;

  // (Required) A map from pipeline-scoped id to WindowingStrategy.
  map<string, WindowingStrategy> windowing_strategies = 3;

  // (Required) A map from pipeline-scoped id to Coder.
  map<string, Coder> coders = 4;

  // (Required) A map from pipeline-scoped id to Environment.
  map<string, Environment> environments = 5;
}

// A Pipeline is a hierarchical graph of PTransforms, linked
// by PCollections. A typical graph may look like:
//
//   Impulse -> PCollection -> ParDo -> PCollection -> GroupByKey -> ...
//                                   \> PCollection -> ParDo      -> ...
//                                                  \> ParDo      -> ...
//   Impulse -> PCollection -> ParDo -> PCollection -> ...
//
// This is represented by a number of by-reference maps to transforms,
// PCollections, SDK environments, coders, etc., for
// supporting compact reuse and arbitrary graph structure.
message Pipeline {

  // (Required) The coders, UDFs, graph nodes, etc, that make up
  // this pipeline.
  Components components = 1;

  // (Required) The ids of all PTransforms that are not contained within another
  // PTransform. These must be in shallow topological order, so that traversing
  // them recursively in this order yields a recursively topological traversal.
  repeated string root_transform_ids = 2;

  // (Optional) Static display data for the pipeline. If there is none,
  // it may be omitted.
  repeated DisplayData display_data = 3;

  // (Optional) A set of requirements that the runner MUST understand and be
  // able to faithfully provide in order to execute this pipeline. These
  // may indicate that a runner must inspect new fields on a component or
  // provide additional guarantees when processing specific transforms.
  // A runner should reject any pipelines with unknown requirements.
  repeated string requirements = 4;
}

// Transforms are the operations in your pipeline, and provide a generic
// processing framework. You provide processing logic in the form of a function
// object (colloquially referred to as “user code”), and your user code is
// applied to each element of an input PCollection (or more than one
// PCollection). Depending on the pipeline runner and back-end that you choose,
// many different workers across a cluster may execute instances of your user
// code in parallel. The user code running on each worker generates the output
// elements that are ultimately added to the final output PCollection that the
// transform produces.
//
// The Beam SDKs contain a number of different transforms that you can apply to
// your pipeline’s PCollections. These include general-purpose core transforms,
// such as ParDo or Combine. There are also pre-written composite transforms
// included in the SDKs, which combine one or more of the core transforms in a
// useful processing pattern, such as counting or combining elements in a
// collection. You can also define your own more complex composite transforms to
// fit your pipeline’s exact use case.
message PTransform {

  // (Required) A unique name for the application node.
  //
  // Ideally, this should be stable over multiple evolutions of a pipeline
  // for the purposes of logging and associating pipeline state with a node,
  // etc.
  //
  // If it is not stable, then the runner decides what will happen. But, most
  // importantly, it must always be here and be unique, even if it is
  // autogenerated.
  string unique_name = 5;

  // (Optional) A URN and payload that, together, fully defined the semantics
  // of this transform.
  //
  // If absent, this must be an "anonymous" composite transform.
  //
  // For primitive transform in the Runner API, this is required, and the
  // payloads are well-defined messages. When the URN indicates ParDo it
  // is a ParDoPayload, and so on. For some special composite transforms,
  // the payload is also officially defined. See StandardPTransforms for
  // details.
  FunctionSpec spec = 1;

  // (Optional) A list of the ids of transforms that it contains.
  //
  // Primitive transforms (see StandardPTransforms.Primitives) are not allowed
  // to specify subtransforms.
  //
  // Note that a composite transform may have zero subtransforms as long as it
  // only outputs PCollections that are in its inputs.
  repeated string subtransforms = 2;

  // (Required) A map from local names of inputs (unique only with this map, and
  // likely embedded in the transform payload and serialized user code) to
  // PCollection ids.
  //
  // The payload for this transform may clarify the relationship of these
  // inputs. For example:
  //
  //  - for a Flatten transform they are merged
  //  - for a ParDo transform, some may be side inputs
  //
  // All inputs are recorded here so that the topological ordering of
  // the graph is consistent whether or not the payload is understood.
  map<string, string> inputs = 3;

  // (Required) A map from local names of outputs (unique only within this map,
  // and likely embedded in the transform payload and serialized user code)
  // to PCollection ids.
  //
  // The URN or payload for this transform node may clarify the type and
  // relationship of these outputs. For example:
  //
  //  - for a ParDo transform, these are tags on PCollections, which will be
  //    embedded in the DoFn.
  map<string, string> outputs = 4;

  // (Optional) Static display data for this PTransform application. If
  // there is none, it may be omitted.
  repeated DisplayData display_data = 6;

  // Environment where the current PTransform should be executed in.
  //
  // Transforms that are required to be implemented by a runner must omit this.
  // All other transforms are required to specify this.
  string environment_id = 7;

  // (Optional) A map from URNs designating a type of annotation, to the
  // annotation in binary format. For example, an annotation could indicate
  // that this PTransform has specific privacy properties.
  //
  // A runner MAY ignore types of annotations it doesn't understand. Therefore
  // annotations MUST NOT be used for metadata that can affect correct
  // execution of the transform.
  map<string, bytes> annotations = 8;
}

message StandardPTransforms {
  // Primitive transforms may not specify composite sub-transforms.
  enum Primitives {
    // ParDo is a Beam transform for generic parallel processing. The ParDo
    // processing paradigm is similar to the “Map” phase of a
    // Map/Shuffle/Reduce-style algorithm: a ParDo transform considers each
    // element in the input PCollection, performs some processing function
    // (your user code) on that element, and emits zero, one, or multiple
    // elements to an output PCollection.
    //
    // See https://beam.apache.org/documentation/programming-guide/#pardo
    // for additional details.
    //
    // Payload: ParDoPayload
    PAR_DO = 0 [(beam_urn) = "beam:transform:pardo:v1"];

    // Flatten is a Beam transform for PCollection objects that store the same
    // data type. Flatten merges multiple PCollection objects into a single
    // logical PCollection.
    //
    // See https://beam.apache.org/documentation/programming-guide/#flatten
    // for additional details.
    //
    // Payload: None
    FLATTEN = 1 [(beam_urn) = "beam:transform:flatten:v1"];

    // GroupByKey is a Beam transform for processing collections of key/value
    // pairs. It’s a parallel reduction operation, analogous to the Shuffle
    // phase of a Map/Shuffle/Reduce-style algorithm. The input to GroupByKey is
    // a collection of key/value pairs that represents a multimap, where the
    // collection contains multiple pairs that have the same key, but different
    // values. Given such a collection, you use GroupByKey to collect all of the
    // values associated with each unique key.
    //
    // See https://beam.apache.org/documentation/programming-guide/#groupbykey
    // for additional details.
    //
    // Never defines an environment as the runner is required to implement this
    // transform.
    //
    // Payload: None
    GROUP_BY_KEY = 2 [(beam_urn) = "beam:transform:group_by_key:v1"];

    // A transform which produces a single empty byte array at the minimum
    // timestamp in the GlobalWindow.
    //
    // Never defines an environment as the runner is required to implement this
    // transform.
    //
    // Payload: None
    IMPULSE = 3 [(beam_urn) = "beam:transform:impulse:v1"];

    // Windowing subdivides a PCollection according to the timestamps of its
    // individual elements. Transforms that aggregate multiple elements, such as
    // GroupByKey and Combine, work implicitly on a per-window basis — they
    // process each PCollection as a succession of multiple, finite windows,
    // though the entire collection itself may be of unbounded size.
    //
    // See https://beam.apache.org/documentation/programming-guide/#windowing
    // for additional details.
    //
    // Payload: WindowIntoPayload
    ASSIGN_WINDOWS = 4 [(beam_urn) = "beam:transform:window_into:v1"];

    // A testing input that generates an unbounded {@link PCollection} of
    // elements, advancing the watermark and processing time as elements are
    // emitted. After all of the specified elements are emitted, ceases to
    // produce output.
    //
    // See https://beam.apache.org/blog/2016/10/20/test-stream.html
    // for additional details.
    //
    // Payload: TestStreamPayload
    TEST_STREAM = 5 [(beam_urn) = "beam:transform:teststream:v1"];

    // Represents mapping of main input window onto side input window.
    //
    // Side input window mapping function:
    // Input: KV<nonce, MainInputWindow>
    // Output: KV<nonce, SideInputWindow>
    //
    // For each main input window, the side input window is returned. The
    // nonce is used by a runner to associate each input with its output.
    // The nonce is represented as an opaque set of bytes.
    //
    // Payload: SideInput#window_mapping_fn FunctionSpec
    MAP_WINDOWS = 6 [(beam_urn) = "beam:transform:map_windows:v1"];

    // Used to merge windows during a GroupByKey.
    //
    // Window merging function:
    // Input: KV<nonce, iterable<OriginalWindow>>
    // Output: KV<nonce, KV<iterable<UnmergedOriginalWindow>, iterable<KV<MergedWindow, iterable<ConsumedOriginalWindow>>>>
    //
    // For each set of original windows, a list of all unmerged windows is
    // output alongside a map of merged window to set of consumed windows.
    // All original windows must be contained in either the unmerged original
    // window set or one of the consumed original window sets. Each original
    // window can only be part of one output set. The nonce is used by a runner
    // to associate each input with its output. The nonce is represented as an
    // opaque set of bytes.
    //
    // Payload: WindowingStrategy#window_fn FunctionSpec
    MERGE_WINDOWS = 7 [(beam_urn) = "beam:transform:merge_windows:v1"];

    // A transform that translates a given element to its human-readable
    // representation.
    //
    // Input: KV<nonce, element>
    // Output: KV<nonce, string>
    //
    // For each given element, the implementation returns the best-effort
    // human-readable representation. When possible, the implementation could
    // call a user-overridable method on the type. For example, Java could
    // call `toString()`, Python could call `str()`, Golang could call
    // `String()`.  The nonce is used by a runner to associate each input with
    // its output. The nonce is represented as an opaque set of bytes.
    //
    // Payload: none
    TO_STRING = 8 [(beam_urn) = "beam:transform:to_string:v1"];
  }
  enum DeprecatedPrimitives {
    // Represents the operation to read a Bounded or Unbounded source.
    // Payload: ReadPayload.
    READ = 0 [(beam_urn) = "beam:transform:read:v1"];

    // Runners should move away from translating `CreatePCollectionView` and treat this as
    // part of the translation for a `ParDo` side input.
    CREATE_VIEW = 1 [(beam_urn) = "beam:transform:create_view:v1"];
  }
  enum Composites {
    // Represents the Combine.perKey() operation.
    // If this is produced by an SDK, it is assumed that the SDK understands
    // each of CombineComponents.
    // Payload: CombinePayload
    COMBINE_PER_KEY = 0 [(beam_urn) = "beam:transform:combine_per_key:v1"];

    // Represents the Combine.globally() operation.
    // If this is produced by an SDK, it is assumed that the SDK understands
    // each of CombineComponents.
    // Payload: CombinePayload
    COMBINE_GLOBALLY = 1 [(beam_urn) = "beam:transform:combine_globally:v1"];

    // Represents the Reshuffle operation.
    RESHUFFLE = 2 [(beam_urn) = "beam:transform:reshuffle:v1"];

    // Less well-known. Payload: WriteFilesPayload.
    WRITE_FILES = 3 [(beam_urn) = "beam:transform:write_files:v1"];

    // Payload: PubSubReadPayload.
    PUBSUB_READ = 4 [(beam_urn) = "beam:transform:pubsub_read:v1"];

    // Payload: PubSubWritePayload.
    PUBSUB_WRITE = 5 [(beam_urn) = "beam:transform:pubsub_write:v1"];

    // Represents the GroupIntoBatches.WithShardedKey operation.
    // Payload: GroupIntoBatchesPayload
    GROUP_INTO_BATCHES_WITH_SHARDED_KEY = 6 [(beam_urn) = "beam:transform:group_into_batches_with_sharded_key:v1"];
  }
  // Payload for all of these: CombinePayload
  enum CombineComponents {
    // Represents the Pre-Combine part of a lifted Combine Per Key, as described
    // in the following document:
    // https://s.apache.org/beam-runner-api-combine-model#heading=h.ta0g6ase8z07
    // Payload: CombinePayload
    COMBINE_PER_KEY_PRECOMBINE = 0 [(beam_urn) = "beam:transform:combine_per_key_precombine:v1"];

    // Represents the Merge Accumulators part of a lifted Combine Per Key, as
    // described in the following document:
    // https://s.apache.org/beam-runner-api-combine-model#heading=h.jco9rvatld5m
    // Payload: CombinePayload
    COMBINE_PER_KEY_MERGE_ACCUMULATORS = 1 [(beam_urn) = "beam:transform:combine_per_key_merge_accumulators:v1"];

    // Represents the Extract Outputs part of a lifted Combine Per Key, as
    // described in the following document:
    // https://s.apache.org/beam-runner-api-combine-model#heading=h.i9i6p8gtl6ku
    // Payload: CombinePayload
    COMBINE_PER_KEY_EXTRACT_OUTPUTS = 2 [(beam_urn) = "beam:transform:combine_per_key_extract_outputs:v1"];

    // Represents the Combine Grouped Values transform, as described in the
    // following document:
    // https://s.apache.org/beam-runner-api-combine-model#heading=h.aj86ew4v1wk
    // Payload: CombinePayload
    COMBINE_GROUPED_VALUES = 3 [(beam_urn) = "beam:transform:combine_grouped_values:v1"];

    // Represents the Convert To Accumulators transform, as described in the
    // following document:
    // https://s.apache.org/beam-runner-api-combine-model#heading=h.h5697l1scd9x
    // Payload: CombinePayload
    COMBINE_PER_KEY_CONVERT_TO_ACCUMULATORS = 4
        [(beam_urn) =
             "beam:transform:combine_per_key_convert_to_accumulators:v1"];
  }
  // Payload for all of these: ParDoPayload containing the user's SDF
  enum SplittableParDoComponents {
    // Pairs the input element with its initial restriction.
    // Input: element; output: KV(element, restriction).
    PAIR_WITH_RESTRICTION = 0 [(beam_urn) = "beam:transform:sdf_pair_with_restriction:v1"];

    // Splits the restriction of each element/restriction pair and returns the
    // resulting splits, with a corresponding floating point size estimation
    // for each.
    //
    // A reasonable value for size is the number of bytes expected to be
    // produced by this (element, restriction) pair.
    //
    // Input: KV(element, restriction)
    // Output: KV(KV(element, restriction), size))
    SPLIT_AND_SIZE_RESTRICTIONS = 1 [(beam_urn) = "beam:transform:sdf_split_and_size_restrictions:v1"];

    // Applies the DoFn to every element and restriction.
    //
    // All primary and residuals returned from checkpointing or splitting must
    // have the same type as the input to this transform.
    //
    // Input: KV(KV(element, restriction), size); output: DoFn's output.
    PROCESS_SIZED_ELEMENTS_AND_RESTRICTIONS = 2 [(beam_urn) = "beam:transform:sdf_process_sized_element_and_restrictions:v1"];

    // Truncates the restriction of each element/restriction pair and returns
    // the finite restriction which will be processed when a pipeline is
    // drained. See
    // https://docs.google.com/document/d/1NExwHlj-2q2WUGhSO4jTu8XGhDPmm3cllSN8IMmWci8/edit#.
    // for additional details about drain.
    //
    // Input: KV(KV(element, restriction), size);
    // Output: KV(KV(element, restriction), size).
    TRUNCATE_SIZED_RESTRICTION = 3 [(beam_urn) = "beam:transform:sdf_truncate_sized_restrictions:v1"];
  }
  // Payload for all of these: GroupIntoBatchesPayload
  enum GroupIntoBatchesComponents {
    GROUP_INTO_BATCHES = 0 [(beam_urn) = "beam:transform:group_into_batches:v1"];
  }
}

message StandardSideInputTypes {
  enum Enum {
    // Represents a view over a PCollection<V>.
    //
    // StateGetRequests performed on this side input must use
    // StateKey.IterableSideInput.
    ITERABLE = 0 [(beam_urn) = "beam:side_input:iterable:v1"];

    // Represents a view over a PCollection<KV<K, V>>.
    //
    // StateGetRequests performed on this side input must use
    // StateKey.MultimapKeysSideInput or StateKey.MultimapSideInput.
    MULTIMAP = 1 [(beam_urn) = "beam:side_input:multimap:v1"];
  }
}

message StandardUserStateTypes {
  enum Enum {
    // Represents a user state specification that supports a bag.
    //
    // StateRequests performed on this user state must use
    // StateKey.BagUserState.
    BAG = 0 [(beam_urn) = "beam:user_state:bag:v1"];

    // Represents a user state specification that supports a multimap.
    //
    // StateRequests performed on this user state must use
    // StateKey.MultimapKeysUserState or StateKey.MultimapUserState.
    MULTIMAP = 1 [(beam_urn) = "beam:user_state:multimap:v1"];

    // TODO(BEAM-10650): Add protocol to support OrderedListState
  }
}

// A PCollection!
message PCollection {

  // (Required) A unique name for the PCollection.
  //
  // Ideally, this should be stable over multiple evolutions of a pipeline
  // for the purposes of logging and associating pipeline state with a node,
  // etc.
  //
  // If it is not stable, then the runner decides what will happen. But, most
  // importantly, it must always be here, even if it is autogenerated.
  string unique_name = 1;

  // (Required) The id of the Coder for this PCollection.
  string coder_id = 2;

  // (Required) Whether this PCollection is bounded or unbounded
  IsBounded.Enum is_bounded = 3;

  // (Required) The id of the windowing strategy for this PCollection.
  string windowing_strategy_id = 4;

  // (Optional) Static display data for the PCollection. If there is none,
  // it may be omitted.
  repeated DisplayData display_data = 5;
}

// The payload for the primitive ParDo transform.
message ParDoPayload {

  // (Required) The FunctionSpec of the DoFn.
  FunctionSpec do_fn = 1;

  // (Optional) A mapping of local input names to side inputs, describing
  // the expected access pattern.
  map<string, SideInput> side_inputs = 3;

  // (Optional) A mapping of local state names to state specifications.
  // If this is set, the stateful processing requirement should also
  // be placed in the pipeline requirements.
  map<string, StateSpec> state_specs = 4;

  // (Optional) A mapping of local timer family names to timer family
  // specifications. If this is set, the stateful processing requirement should
  // also be placed in the pipeline requirements.
  map<string, TimerFamilySpec> timer_family_specs = 9;

  // (Optional) Only set when this ParDo contains a splittable DoFn.
  // If this is set, the corresponding standard requirement should also
  // be placed in the pipeline requirements.
  string restriction_coder_id = 7;

  // (Optional) Only set when this ParDo can request bundle finalization.
  // If this is set, the corresponding standard requirement should also
  // be placed in the pipeline requirements.
  bool requests_finalization = 8;

  // Whether this stage requires time sorted input.
  // If this is set, the corresponding standard requirement should also
  // be placed in the pipeline requirements.
  bool requires_time_sorted_input = 10;

  // Whether this stage requires stable input.
  // If this is set, the corresponding standard requirement should also
  // be placed in the pipeline requirements.
  bool requires_stable_input = 11;

  // If populated, the name of the timer family spec which should be notified
  // on each window expiry.
  // If this is set, the corresponding standard requirement should also
  // be placed in the pipeline requirements.
  string on_window_expiration_timer_family_spec = 12;

  reserved 6;
}

message StateSpec {
  // TODO(BEAM-13930): Deprecate and remove these state specs
  oneof spec {
    ReadModifyWriteStateSpec read_modify_write_spec = 1;
    BagStateSpec bag_spec = 2;
    CombiningStateSpec combining_spec = 3;
    MapStateSpec map_spec = 4;
    SetStateSpec set_spec = 5;
    OrderedListStateSpec ordered_list_spec = 6;
  }

  // (Required) URN of the protocol required by this state specification to present
  // the desired SDK-specific interface to a UDF.
  //
  // This protocol defines the SDK harness <-> Runner Harness RPC
  // interface for accessing and mutating user state.
  //
  // See StandardUserStateTypes for an enumeration of all user state types
  // defined.
  FunctionSpec protocol = 7;
}

message ReadModifyWriteStateSpec {
  string coder_id = 1;
}

message BagStateSpec {
  string element_coder_id = 1;
}

message OrderedListStateSpec {
  string element_coder_id = 1;
}

message CombiningStateSpec {
  string accumulator_coder_id = 1;
  FunctionSpec combine_fn = 2;
}

message MapStateSpec {
  string key_coder_id = 1;
  string value_coder_id = 2;
}

message SetStateSpec {
  string element_coder_id = 1;
}

message TimerFamilySpec {
  TimeDomain.Enum time_domain = 1;
  string timer_family_coder_id = 2;
}

message IsBounded {
  enum Enum {
    UNSPECIFIED = 0;
    UNBOUNDED = 1;
    BOUNDED = 2;
  }
}

// The payload for the primitive Read transform.
message ReadPayload {

  // (Required) The FunctionSpec of the source for this Read.
  FunctionSpec source = 1;

  // (Required) Whether the source is bounded or unbounded
  IsBounded.Enum is_bounded = 2;

  // TODO: full audit of fields required by runners as opposed to SDK harness
}

// The payload for the WindowInto transform.
message WindowIntoPayload {

  // (Required) The FunctionSpec of the WindowFn.
  FunctionSpec window_fn = 1;
}

// The payload for the special-but-not-primitive Combine transform.
message CombinePayload {

  // (Required) The FunctionSpec of the CombineFn.
  FunctionSpec combine_fn = 1;

  // (Required) A reference to the Coder to use for accumulators of the CombineFn
  string accumulator_coder_id = 2;
}

// The payload for the test-only primitive TestStream
message TestStreamPayload {

  // (Required) the coder for elements in the TestStream events
  string coder_id = 1;

  // (Optional) If specified, the TestStream will replay these events.
  repeated Event events = 2;

  // (Optional) If specified, points to a TestStreamService to be
  // used to retrieve events.
  ApiServiceDescriptor endpoint = 3;

  message Event {
    oneof event {
      AdvanceWatermark watermark_event = 1;
      AdvanceProcessingTime processing_time_event = 2;
      AddElements element_event = 3;
    }

    // Advances the watermark to the specified timestamp.
    message AdvanceWatermark {
      // (Required) The watermark in millisecond to advance to.
      int64 new_watermark = 1;

      // (Optional) The output watermark tag for a PCollection. If unspecified
      // or with an empty string, this will default to the Main PCollection
      // Output
      string tag = 2;
    }

    // Advances the processing time clock by the specified amount.
    message AdvanceProcessingTime {
      // (Required) The duration in millisecond to advance by.
      int64 advance_duration = 1;
    }

    // Adds elements to the stream to be emitted.
    message AddElements {
      // (Required) The elements to add to the TestStream.
      repeated TimestampedElement elements = 1;

      // (Optional) The output PCollection tag to add these elements to. If
      // unspecified or with an empty string, this will default to the Main
      // PCollection Output.
      string tag = 3;
    }
  }

  // A single element inside of the TestStream.
  message TimestampedElement {
    // (Required) The element encoded. Currently the TestStream only supports
    // encoding primitives.
    bytes encoded_element = 1;

    // (Required) The event timestamp in millisecond of this element.
    int64 timestamp = 2;
  }
}

service TestStreamService {
  // A TestStream will request for events using this RPC.
  rpc Events(EventsRequest) returns (stream TestStreamPayload.Event) {}
}

message EventsRequest {
  // The set of PCollections to read from. These are the PTransform outputs
  // local names. These are a subset of the TestStream's outputs. This allows
  // Interactive Beam to cache many PCollections from a pipeline then replay a
  // subset of them.
  repeated string output_ids = 1;
}

// The payload for the special-but-not-primitive WriteFiles transform.
message WriteFilesPayload {

  // (Required) The FunctionSpec of the FileBasedSink.
  FunctionSpec sink = 1;

  // (Required) The format function.
  FunctionSpec format_function = 2;

  bool windowed_writes = 3;

  bool runner_determined_sharding = 4;

  map<string, SideInput> side_inputs = 5;
}

// Payload used by Google Cloud Pub/Sub read transform.
// This can be used by runners that wish to override Beam Pub/Sub read transform
// with a native implementation.
// The SDK should guarantee that only one of topic, subscription,
// topic_runtime_overridden and subscription_runtime_overridden is set.
// The output of PubSubReadPayload should be bytes of serialized PubsubMessage
// proto if with_attributes == true. Otherwise, the bytes is the raw payload.
message PubSubReadPayload {

  // Topic to read from. Exactly one of topic or subscription should be set.
  // Topic format is: /topics/project_id/subscription_name
  string topic = 1;

  // Subscription to read from. Exactly one of topic or subscription should be set.
  // Subscription format is: /subscriptions/project_id/subscription_name
  string subscription = 2;

  // Attribute that provides element timestamps.
  string timestamp_attribute = 3;

  // Attribute to be used for uniquely identifying messages.
  string id_attribute = 4;

  // If true, reads Pub/Sub payload as well as attributes. If false, reads only the payload.
  bool with_attributes = 5;

  // If set, the topic is expected to be provided during runtime.
  string topic_runtime_overridden = 6;

  // If set, the subscription that is expected to be provided during runtime.
  string subscription_runtime_overridden = 7;
}

// Payload used by Google Cloud Pub/Sub write transform.
// This can be used by runners that wish to override Beam Pub/Sub write transform
// with a native implementation.
// The SDK should guarantee that only one of topic and topic_runtime_overridden
// is set.
// The output of PubSubWritePayload should be bytes if serialized PubsubMessage
// proto.
message PubSubWritePayload {

  // Topic to write to.
  // Topic format is: /topics/project_id/subscription_name
  string topic = 1;

  // Attribute that provides element timestamps.
  string timestamp_attribute = 2;

  // Attribute that uniquely identify messages.
  string id_attribute = 3;

  // If set, the topic is expected to be provided during runtime.
  string topic_runtime_overridden = 4;
}

// Payload for GroupIntoBatches composite transform.
message GroupIntoBatchesPayload {

  // Max size of a batch.
  int64 batch_size = 1;

  // Max byte size of a batch in element.
  int64 batch_size_bytes = 3;

  // (Optional) Max duration a batch is allowed to be cached in states.
  int64 max_buffering_duration_millis = 2;
}

// A coder, the binary format for serialization and deserialization of data in
// a pipeline.
message Coder {

  // (Required) A specification for the coder, as a URN plus parameters. This
  // may be a cross-language agreed-upon format, or it may be a "custom coder"
  // that can only be used by a particular SDK. It does not include component
  // coders, as it is beneficial for these to be comprehensible to a runner
  // regardless of whether the binary format is agreed-upon.
  FunctionSpec spec = 1;

  // (Optional) If this coder is parametric, such as ListCoder(VarIntCoder),
  // this is a list of the components. In order for encodings to be identical,
  // the FunctionSpec and all components must be identical, recursively.
  repeated string component_coder_ids = 2;
}

message StandardCoders {
  enum Enum {
    // Components: None
    BYTES = 0 [(beam_urn) = "beam:coder:bytes:v1"];

    // Components: None
    STRING_UTF8 = 10 [(beam_urn) = "beam:coder:string_utf8:v1"];

    // Components: The key and value coder, in that order.
    KV = 1 [(beam_urn) = "beam:coder:kv:v1"];

    // Components: None
    BOOL = 12 [(beam_urn) = "beam:coder:bool:v1"];

    // Variable length Encodes a 64-bit integer.
    // Components: None
    VARINT = 2 [(beam_urn) = "beam:coder:varint:v1"];

    // Encodes the floating point value as a big-endian 64-bit integer
    // according to the IEEE 754 double format bit layout.
    // Components: None
    DOUBLE = 11 [(beam_urn) = "beam:coder:double:v1"];

    // Encodes an iterable of elements.
    //
    // The encoding for an iterable [e1...eN] of known length N is
    //
    //    fixed32(N)
    //    encode(e1) encode(e2) encode(e3) ... encode(eN)
    //
    // If the length is unknown, it is batched up into groups of size b1..bM
    // and encoded as
    //
    //     fixed32(-1)
    //     varInt64(b1) encode(e1) encode(e2) ... encode(e_b1)
    //     varInt64(b2) encode(e_(b1+1)) encode(e_(b1+2)) ... encode(e_(b1+b2))
    //     ...
    //     varInt64(bM) encode(e_(N-bM+1)) encode(e_(N-bM+2)) ... encode(eN)
    //     varInt64(0)
    //
    // Components: Coder for a single element.
    ITERABLE = 3 [(beam_urn) = "beam:coder:iterable:v1"];

    // Encodes a timer containing a user key, a dynamic timer tag, a clear bit,
    // a fire timestamp, a hold timestamp, the windows and the paneinfo.
    // The encoding is represented as:
    //   user key - user defined key, uses the component coder.
    //   dynamic timer tag - a string which identifies a timer.
    //   windows - uses component coders.
    //   clear bit - a boolean set for clearing the timer.
    //   fire timestamp - a big endian 8 byte integer representing millis-since-epoch.
    //     The encoded representation is shifted so that the byte representation of
    //     negative values are lexicographically ordered before the byte representation
    //     of positive values. This is typically done by subtracting -9223372036854775808
    //     from the value and encoding it as a signed big endian integer. Example values:
    //
    //     -9223372036854775808: 00 00 00 00 00 00 00 00
    //                     -255: 7F FF FF FF FF FF FF 01
    //                       -1: 7F FF FF FF FF FF FF FF
    //                        0: 80 00 00 00 00 00 00 00
    //                        1: 80 00 00 00 00 00 00 01
    //                      256: 80 00 00 00 00 00 01 00
    //      9223372036854775807: FF FF FF FF FF FF FF FF
    //   hold timestamp - similar to the fire timestamp.
    //   paneinfo - similar to the paneinfo of the windowed_value.
    // Components: Coder for the key and windows.
    TIMER = 4 [(beam_urn) = "beam:coder:timer:v1"];

    /*
     * The following coders are typically not specified manually by the user,
     * but are used at runtime and must be supported by every SDK.
     */
    // Components: None
    INTERVAL_WINDOW = 5 [(beam_urn) = "beam:coder:interval_window:v1"];

    // Components: The coder to attach a length prefix to
    LENGTH_PREFIX = 6 [(beam_urn) = "beam:coder:length_prefix:v1"];

    // Components: None
    GLOBAL_WINDOW = 7 [(beam_urn) = "beam:coder:global_window:v1"];

    // Encodes an element, the windows it is in, the timestamp of the element,
    // and the pane of the element. The encoding is represented as:
    // timestamp windows pane element
    //   timestamp - A big endian 8 byte integer representing millis-since-epoch.
    //     The encoded representation is shifted so that the byte representation
    //     of negative values are lexicographically ordered before the byte
    //     representation of positive values. This is typically done by
    //     subtracting -9223372036854775808 from the value and encoding it as a
    //     signed big endian integer. Example values:
    //
    //     -9223372036854775808: 00 00 00 00 00 00 00 00
    //                     -255: 7F FF FF FF FF FF FF 01
    //                       -1: 7F FF FF FF FF FF FF FF
    //                        0: 80 00 00 00 00 00 00 00
    //                        1: 80 00 00 00 00 00 00 01
    //                      256: 80 00 00 00 00 00 01 00
    //      9223372036854775807: FF FF FF FF FF FF FF FF
    //
    //   windows - The windows are encoded using the beam:coder:iterable:v1
    //     format, where the windows are encoded using the supplied window
    //     coder.
    //
    //   pane - The first byte of the pane info determines which type of
    //     encoding is used, as well as the is_first, is_last, and timing
    //     fields. If this byte is bits [0 1 2 3 4 5 6 7], then:
    //     * bits [0 1 2 3] determine the encoding as follows:
    //         0000 - The entire pane info is encoded as a single byte.
    //                The is_first, is_last, and timing fields are encoded
    //                as below, and the index and non-speculative index are
    //                both zero (and hence are not encoded here).
    //         0001 - The pane info is encoded as this byte plus a single
    //                VarInt encoed integer representing the pane index. The
    //                non-speculative index can be derived as follows:
    //                  -1 if the pane is early, otherwise equal to index.
    //         0010 - The pane info is encoded as this byte plus two VarInt
    //                encoded integers representing the pane index and
    //                non-speculative index respectively.
    //     * bits [4 5] encode the timing as follows:
    //         00 - early
    //         01 - on time
    //         10 - late
    //         11 - unknown
    //     * bit 6 is 1 if this is the first pane, 0 otherwise.
    //     * bit 7 is 1 if this is the last pane, 0 otherwise.
    //
    //   element - The element incoded using the supplied element coder.
    //
    // Components: The element coder and the window coder, in that order.
    WINDOWED_VALUE = 8 [(beam_urn) = "beam:coder:windowed_value:v1"];

    // A windowed value coder with parameterized timestamp, windows and pane info.
    // Encodes an element with only the value of the windowed value.
    // Decodes the value and assigns the parameterized timestamp, windows and pane info to the
    // windowed value.
    // Components: The element coder and the window coder, in that order
    // The payload of this coder is an encoded windowed value using the
    // beam:coder:windowed_value:v1 coder parameterized by a beam:coder:bytes:v1
    // element coder and the window coder that this param_windowed_value coder uses.
    PARAM_WINDOWED_VALUE = 14 [(beam_urn) = "beam:coder:param_windowed_value:v1"];

    // Encodes an iterable of elements, some of which may be stored elsewhere.
    //
    // The encoding for a state-backed iterable is the same as that for
    // an iterable, but the final varInt64(0) terminating the set of batches
    // may instead be replaced by
    //
    //     varInt64(-1)
    //     varInt64(len(token))
    //     token
    //
    // where token is an opaque byte string that can be used to fetch the
    // remainder of the iterable (e.g. over the state API).
    //
    // Components: Coder for a single element.
    // Experimental.
    STATE_BACKED_ITERABLE = 9 [(beam_urn) = "beam:coder:state_backed_iterable:v1"];


    // Encodes an arbitrary user defined window and its max timestamp (inclusive).
    // The encoding format is:
    //   maxTimestamp window
    //
    //   maxTimestamp - A big endian 8 byte integer representing millis-since-epoch.
    //     The encoded representation is shifted so that the byte representation
    //     of negative values are lexicographically ordered before the byte
    //     representation of positive values. This is typically done by
    //     subtracting -9223372036854775808 from the value and encoding it as a
    //     signed big endian integer. Example values:
    //
    //     -9223372036854775808: 00 00 00 00 00 00 00 00
    //                     -255: 7F FF FF FF FF FF FF 01
    //                       -1: 7F FF FF FF FF FF FF FF
    //                        0: 80 00 00 00 00 00 00 00
    //                        1: 80 00 00 00 00 00 00 01
    //                      256: 80 00 00 00 00 00 01 00
    //      9223372036854775807: FF FF FF FF FF FF FF FF
    //
    //   window - the window is encoded using the supplied window coder.
    //
    // Components: Coder for the custom window type.
    CUSTOM_WINDOW = 16 [(beam_urn) = "beam:coder:custom_window:v1"];

    // Additional Standard Coders
    // --------------------------
    // The following coders are not required to be implemented for an SDK or
    // runner to support the Beam model, but enable users to take advantage of
    // schema-aware transforms.

    // Encodes a "row", an element with a known schema, defined by an
    // instance of Schema from schema.proto.
    //
    // A row is encoded as the concatenation of:
    //   - The number of attributes in the schema, encoded with
    //     beam:coder:varint:v1. This makes it possible to detect certain
    //     allowed schema changes (appending or removing columns) in
    //     long-running streaming pipelines.
    //   - A byte array representing a packed bitset indicating null fields (a
    //     1 indicating a null) encoded with beam:coder:bytes:v1. The unused
    //     bits in the last byte must be set to 0. If there are no nulls an
    //     empty byte array is encoded.
    //     The two-byte bitset (not including the lenghth-prefix) for the row
    //     [NULL, 0, 0, 0, NULL, 0, 0, NULL, 0, NULL] would be
    //     [0b10010001, 0b00000010]
    //   - An encoding for each non-null field, concatenated together.
    //
    // Schema types are mapped to coders as follows:
    //   AtomicType:
    //     BYTE:      not yet a standard coder (BEAM-7996)
    //     INT16:     not yet a standard coder (BEAM-7996)
    //     INT32:     beam:coder:varint:v1
    //     INT64:     beam:coder:varint:v1
    //     FLOAT:     not yet a standard coder (BEAM-7996)
    //     DOUBLE:    beam:coder:double:v1
    //     STRING:    beam:coder:string_utf8:v1
    //     BOOLEAN:   beam:coder:bool:v1
    //     BYTES:     beam:coder:bytes:v1
    //   ArrayType:   beam:coder:iterable:v1 (always has a known length)
    //   MapType:     not a standard coder, specification defined below.
    //   RowType:     beam:coder:row:v1
    //   LogicalType: Uses the coder for its representation.
    //
    // The MapType is encoded by:
    //   - An INT32 representing the size of the map (N)
    //   - Followed by N interleaved keys and values, encoded with their
    //     corresponding coder.
    //
    // Nullable types in container types (ArrayType, MapType) per the
    // encoding described for general Nullable types below.
    //
    // Well known logical types:
    //   beam:logical_type:micros_instant:v1
    //   - Representation type: ROW<seconds: INT64, micros: INT64>
    //   - A timestamp without a timezone where seconds + micros represents the
    //     amount of time since the epoch.
    //
    //   beam:logical_type:schema:v1
    //   - Representation type: BYTES
    //   - A Beam Schema stored as a serialized proto.
    //
    // The payload for RowCoder is an instance of Schema.
    // Components: None
    // Experimental.
    ROW = 13 [(beam_urn) = "beam:coder:row:v1"];

    // Encodes a user key and a shard id which is an opaque byte string.
    //
    // The encoding for a sharded key consists of a shard id byte string and the
    // encoded user key in the following order:
    //
    //     - shard id using beam:coder:bytes:v1
    //     - encoded user key
    //
    // Examples:
    // user key with an empty shard id
    //     0x00
    //     encode(user_key)
    //
    // user key with a shard id taking up two bytes.
    //     0x02
    //     0x11 0x22
    //     encode(user_key)
    //
    // Components: the user key coder.
    // Experimental.
    SHARDED_KEY = 15 [(beam_urn) = "beam:coder:sharded_key:v1"];

    // Wraps a coder of a potentially null value
    // A Nullable Type is encoded by:
    //   - A one byte null indicator, 0x00 for null values, or 0x01 for present
    //     values.
    //   - For present values the null indicator is followed by the value
    //     encoded with it's corresponding coder.
<<<<<<< HEAD
=======
    // Components: single coder for the value
>>>>>>> 70ff734d
    NULLABLE = 17 [(beam_urn) = "beam:coder:nullable:v1"];
  }
}

// A windowing strategy describes the window function, triggering, allowed
// lateness, and accumulation mode for a PCollection.
//
// TODO: consider inlining field on PCollection
message WindowingStrategy {

  // (Required) The FunctionSpec of the UDF that assigns windows,
  // merges windows, and shifts timestamps before they are
  // combined according to the OutputTime.
  FunctionSpec window_fn = 1;

  // (Required) Whether or not the window fn is merging.
  //
  // This knowledge is required for many optimizations.
  MergeStatus.Enum merge_status = 2;

  // (Required) The coder for the windows of this PCollection.
  string window_coder_id = 3;

  // (Required) The trigger to use when grouping this PCollection.
  Trigger trigger = 4;

  // (Required) The accumulation mode indicates whether new panes are a full
  // replacement for prior panes or whether they are deltas to be combined
  // with other panes (the combine should correspond to whatever the upstream
  // grouping transform is).
  AccumulationMode.Enum accumulation_mode = 5;

  // (Required) The OutputTime specifies, for a grouping transform, how to
  // compute the aggregate timestamp. The window_fn will first possibly shift
  // it later, then the OutputTime takes the max, min, or ignores it and takes
  // the end of window.
  //
  // This is actually only for input to grouping transforms, but since they
  // may be introduced in runner-specific ways, it is carried along with the
  // windowing strategy.
  OutputTime.Enum output_time = 6;

  // (Required) Indicate when output should be omitted upon window expiration.
  ClosingBehavior.Enum closing_behavior = 7;

  // (Required) The duration, in milliseconds, beyond the end of a window at
  // which the window becomes droppable.
  int64 allowed_lateness = 8;

  // (Required) Indicate whether empty on-time panes should be omitted.
  OnTimeBehavior.Enum on_time_behavior = 9;

  // (Required) Whether or not the window fn assigns inputs to exactly one window
  //
  // This knowledge is required for some optimizations
  bool assigns_to_one_window = 10;

  // (Optional) Environment where the current window_fn should be applied in.
  // Runner that executes the pipeline may choose to override this if needed.
  // If not specified, environment will be decided by the runner.
  string environment_id = 11;
}

// Whether or not a PCollection's WindowFn is non-merging, merging, or
// merging-but-already-merged, in which case a subsequent GroupByKey is almost
// always going to do something the user does not want
message MergeStatus {
  enum Enum {
    UNSPECIFIED = 0;

    // The WindowFn does not require merging.
    // Examples: global window, FixedWindows, SlidingWindows
    NON_MERGING = 1;

    // The WindowFn is merging and the PCollection has not had merging
    // performed.
    // Example: Sessions prior to a GroupByKey
    NEEDS_MERGE = 2;

    // The WindowFn is merging and the PCollection has had merging occur
    // already.
    // Example: Sessions after a GroupByKey
    ALREADY_MERGED = 3;
  }
}

// Whether or not subsequent outputs of aggregations should be entire
// replacement values or just the aggregation of inputs received since
// the prior output.
message AccumulationMode {
  enum Enum {
    UNSPECIFIED = 0;

    // The aggregation is discarded when it is output
    DISCARDING = 1;

    // The aggregation is accumulated across outputs
    ACCUMULATING = 2;

    // The aggregation emits retractions when it is output
    RETRACTING = 3;
  }
}

// Controls whether or not an aggregating transform should output data
// when a window expires.
message ClosingBehavior {
  enum Enum {
    UNSPECIFIED = 0;

    // Emit output when a window expires, whether or not there has been
    // any new data since the last output.
    EMIT_ALWAYS = 1;

    // Only emit output when new data has arrives since the last output
    EMIT_IF_NONEMPTY = 2;
  }
}

// Controls whether or not an aggregating transform should output data
// when an on-time pane is empty.
message OnTimeBehavior {
  enum Enum {
    UNSPECIFIED = 0;

    // Always fire the on-time pane. Even if there is no new data since
    // the previous firing, an element will be produced.
    FIRE_ALWAYS = 1;

    // Only fire the on-time pane if there is new data since the previous firing.
    FIRE_IF_NONEMPTY = 2;
  }
}

// When a number of windowed, timestamped inputs are aggregated, the timestamp
// for the resulting output.
message OutputTime {
  enum Enum {
    UNSPECIFIED = 0;

    // The output has the timestamp of the end of the window.
    END_OF_WINDOW = 1;

    // The output has the latest timestamp of the input elements since
    // the last output.
    LATEST_IN_PANE = 2;

    // The output has the earliest timestamp of the input elements since
    // the last output.
    EARLIEST_IN_PANE = 3;
  }
}

// The different time domains in the Beam model.
message TimeDomain {
  enum Enum {
    UNSPECIFIED = 0;

    // Event time is time from the perspective of the data
    EVENT_TIME = 1;

    // Processing time is time from the perspective of the
    // execution of your pipeline
    PROCESSING_TIME = 2;

    // Synchronized processing time is _not_ part of the user-facing model
    reserved 3;
    reserved "SYNCHRONIZED_PROCESSING_TIME";
  }
}

// A small DSL for expressing when to emit new aggregations
// from a GroupByKey or CombinePerKey
//
// A trigger is described in terms of when it is _ready_ to permit output.
message Trigger {

  // Ready when all subtriggers are ready.
  message AfterAll {
    repeated Trigger subtriggers = 1;
  }

  // Ready when any subtrigger is ready.
  message AfterAny {
    repeated Trigger subtriggers = 1;
  }

  // Starting with the first subtrigger, ready when the _current_ subtrigger
  // is ready. After output, advances the current trigger by one.
  message AfterEach {
    repeated Trigger subtriggers = 1;
  }

  // Ready after the input watermark is past the end of the window.
  //
  // May have implicitly-repeated subtriggers for early and late firings.
  // When the end of the window is reached, the trigger transitions between
  // the subtriggers.
  message AfterEndOfWindow {

    // (Optional) A trigger governing output prior to the end of the window.
    Trigger early_firings = 1;

    // (Optional) A trigger governing output after the end of the window.
    Trigger late_firings = 2;
  }

  // After input arrives, ready when the specified delay has passed.
  message AfterProcessingTime {

    // (Required) The transforms to apply to an arriving element's timestamp,
    // in order
    repeated TimestampTransform timestamp_transforms = 1;
  }

  // Ready whenever upstream processing time has all caught up with
  // the arrival time of an input element
  message AfterSynchronizedProcessingTime {
  }

  // The default trigger. Equivalent to Repeat { AfterEndOfWindow } but
  // specially denoted to indicate the user did not alter the triggering.
  message Default {
  }

  // Ready whenever the requisite number of input elements have arrived
  message ElementCount {
    int32 element_count = 1;
  }

  // Never ready. There will only be an ON_TIME output and a final
  // output at window expiration.
  message Never {
  }

  // Always ready. This can also be expressed as ElementCount(1) but
  // is more explicit.
  message Always {
  }

  // Ready whenever either of its subtriggers are ready, but finishes output
  // when the finally subtrigger fires.
  message OrFinally {

    // (Required) Trigger governing main output; may fire repeatedly.
    Trigger main = 1;

    // (Required) Trigger governing termination of output.
    Trigger finally = 2;
  }

  // Ready whenever the subtrigger is ready; resets state when the subtrigger
  // completes.
  message Repeat {
    // (Require) Trigger that is run repeatedly.
    Trigger subtrigger = 1;
  }

  // The full disjoint union of possible triggers.
  oneof trigger {
    AfterAll after_all = 1;
    AfterAny after_any = 2;
    AfterEach after_each = 3;
    AfterEndOfWindow after_end_of_window = 4;
    AfterProcessingTime after_processing_time = 5;
    AfterSynchronizedProcessingTime after_synchronized_processing_time = 6;
    Always always = 12;
    Default default = 7;
    ElementCount element_count = 8;
    Never never = 9;
    OrFinally or_finally = 10;
    Repeat repeat = 11;
  }
}

// A specification for a transformation on a timestamp.
//
// Primarily used by AfterProcessingTime triggers to transform
// the arrival time of input to a target time for firing.
message TimestampTransform {
  oneof timestamp_transform {
    Delay delay = 1;
    AlignTo align_to = 2;
  }

  message Delay {
    // (Required) The delay, in milliseconds.
    int64 delay_millis = 1;
  }

  message AlignTo {
    // (Required) A duration to which delays should be quantized
    // in milliseconds.
    int64 period = 3;

    // (Required) An offset from 0 for the quantization specified by
    // alignment_size, in milliseconds
    int64 offset = 4;
  }
}

// A specification for how to "side input" a PCollection.
message SideInput {
  // (Required) URN of the access pattern required by the `view_fn` to present
  // the desired SDK-specific interface to a UDF.
  //
  // This access pattern defines the SDK harness <-> Runner Harness RPC
  // interface for accessing a side input.
  //
  // See StandardSideInputTypes for an enumeration of all side input types
  // defined.
  FunctionSpec access_pattern = 1;

  // (Required) The FunctionSpec of the UDF that adapts a particular
  // access_pattern to a user-facing view type.
  //
  // For example, View.asSingleton() may include a `view_fn` that adapts a
  // specially-designed multimap to a single value per window.
  FunctionSpec view_fn = 2;

  // (Required) The FunctionSpec of the UDF that maps a main input window
  // to a side input window.
  //
  // For example, when the main input is in fixed windows of one hour, this
  // can specify that the side input should be accessed according to the day
  // in which that hour falls.
  FunctionSpec window_mapping_fn = 3;
}

message StandardArtifacts {
  enum Types {
    // A URN for locally-accessible artifact files.
    // payload: ArtifactFilePayload
    FILE      = 0 [(beam_urn) = "beam:artifact:type:file:v1"];

    // A URN for artifacts described by URLs.
    // payload: ArtifactUrlPayload
    URL       = 1 [(beam_urn) = "beam:artifact:type:url:v1"];

    // A URN for artifacts embedded in ArtifactInformation proto.
    // payload: EmbeddedFilePayload.
    EMBEDDED  = 2 [(beam_urn) = "beam:artifact:type:embedded:v1"];

    // A URN for Python artifacts hosted on PYPI.
    // payload: PypiPayload
    PYPI      = 3 [(beam_urn) = "beam:artifact:type:pypi:v1"];

    // A URN for Java artifacts hosted on a Maven repository.
    // payload: MavenPayload
    MAVEN     = 4 [(beam_urn) = "beam:artifact:type:maven:v1"];

    // A URN for deferred artifacts.
    // payload: DeferredArtifactPayload
    DEFERRED = 5 [(beam_urn) = "beam:artifact:type:deferred:v1"];
  }
  enum Roles {
    // A URN for staging-to role.
    // payload: ArtifactStagingToRolePayload
    STAGING_TO        = 0 [(beam_urn) = "beam:artifact:role:staging_to:v1"];

    // A URN for pip-requirements-file role.
    // payload: None
    PIP_REQUIREMENTS_FILE  = 1 [(beam_urn) = "beam:artifact:role:pip_requirements_file:v1"];

    // A URN for the Go worker binary role.
    // This represents the executable for a Go SDK environment.
    // A Go environment may have one such artifact with this role.
    // payload: None
    GO_WORKER_BINARY  = 2 [(beam_urn) = "beam:artifact:role:go_worker_binary:v1"];
  }
}

message ArtifactFilePayload {
  // a string for an artifact file path e.g. "/tmp/foo.jar"
  string path = 1;

  // The hex-encoded sha256 checksum of the artifact.
  string sha256 = 2;
}

message ArtifactUrlPayload {
  // a string for an artifact URL e.g. "https://.../foo.jar" or "gs://tmp/foo.jar"
  string url = 1;

  // (Optional) The hex-encoded sha256 checksum of the artifact if available.
  string sha256 = 2;
}

message EmbeddedFilePayload {
  // raw data bytes for an embedded artifact
  bytes data = 1;
}

message PyPIPayload {
  // Pypi compatible artifact id e.g. "apache-beam"
  string artifact_id = 1;

  // Pypi compatible version string.
  string version = 2;
}

message MavenPayload {
  // A string specifying Maven artifact.
  // The standard format is "groupId:artifactId:version[:packaging[:classifier]]"
  string artifact = 1;

  // (Optional) Repository URL. If not specified, Maven central is used by default.
  string repository_url = 2;
}

message DeferredArtifactPayload {
  // A unique string identifier assigned by the creator of this payload. The creator may use this key to confirm
  // whether they can parse the data.
  string key = 1;

  // Data for deferred artifacts. Interpretation of bytes is delegated to the creator of this payload.
  bytes data = 2;
}

message ArtifactStagingToRolePayload {
  // A generated staged name (relative path under staging directory).
  string staged_name = 1;
}

message ArtifactInformation {
  // A URN that describes the type of artifact
  string type_urn = 1;

  bytes type_payload = 2;

  // A URN that describes the role of artifact
  string role_urn = 3;

  bytes role_payload = 4;
}

// An environment for executing UDFs. By default, an SDK container URL, but
// can also be a process forked by a command, or an externally managed process.
message Environment {
  // (Required) The URN of the payload
  string urn = 2;

  // (Optional) The data specifying any parameters to the URN. If
  // the URN does not require any arguments, this may be omitted.
  bytes payload = 3;

  // (Optional) Static display data for the environment. If there is none,
  // it may be omitted.
  repeated DisplayData display_data = 4;

  // (Optional) A set of capabilities this environment supports. This is
  // typically a list of common URNs designating coders, transforms, etc. that
  // this environment understands (and a runner MAY use) despite not
  // appearing in the pipeline proto. This may also be used to indicate
  // support of optional protocols not tied to a concrete component.
  repeated string capabilities = 5;

  // (Optional) artifact dependency information used for executing UDFs in this environment.
  repeated ArtifactInformation dependencies = 6;

  // (Optional) A mapping of resource URNs to requested values.  The encoding
  // of the values is specified by the URN.  Resource hints are advisory;
  // a runner is free to ignore resource hints that it does not understand.
  map<string, bytes> resource_hints = 7;

  reserved 1;
}

message StandardEnvironments {
  enum Environments {
    DOCKER = 0 [(beam_urn) = "beam:env:docker:v1"]; // A managed docker container to run user code.

    PROCESS = 1 [(beam_urn) = "beam:env:process:v1"]; // A managed native process to run user code.

    EXTERNAL = 2 [(beam_urn) = "beam:env:external:v1"]; // An external non managed process to run user code.

    DEFAULT = 3 [(beam_urn) = "beam:env:default:v1"]; // Used as a stub when context is missing a runner-provided default environment.
  }
}

// The payload of a Docker image
message DockerPayload {
  string container_image = 1;  // implicitly linux_amd64.
}

message ProcessPayload {
  string os = 1;  // "linux", "darwin", ..
  string arch = 2;  // "amd64", ..
  string command = 3; // process to execute
  map<string, string> env = 4; // Environment variables
}

message ExternalPayload {
  ApiServiceDescriptor endpoint = 1;
  map<string, string> params = 2;  // Arbitrary extra parameters to pass
}

// These URNs are used to indicate capabilities of environments that cannot
// simply be expressed as a component (such as a Coder or PTransform) that this
// environment understands.
message StandardProtocols {
  enum Enum {
    // Indicates suport for progress reporting via the legacy Metrics proto.
    LEGACY_PROGRESS_REPORTING = 0 [(beam_urn) = "beam:protocol:progress_reporting:v0"];

    // Indicates suport for progress reporting via the new MonitoringInfo proto.
    PROGRESS_REPORTING = 1 [(beam_urn) = "beam:protocol:progress_reporting:v1"];

    // Indicates suport for worker status protocol defined at
    // https://s.apache.org/beam-fn-api-harness-status.
    WORKER_STATUS = 2 [(beam_urn) = "beam:protocol:worker_status:v1"];

    // Indicates this SDK can take advantage of multiple cores when processing
    // concurrent process bundle requests. (Note that all SDKs must process
    // an unbounded number of concurrent process bundle requests; this capability
    // simply indicates this SDK can actually parallelize the work across multiple
    // cores.
    MULTI_CORE_BUNDLE_PROCESSING = 3 [(beam_urn) = "beam:protocol:multi_core_bundle_processing:v1"];

    // Indicates this SDK can cheaply spawn sibling workers (e.g. within the
    // same container) to work around the fact that it cannot take advantage
    // of multiple cores (i.e. MULTI_CORE_BUNDLE_PROCESSING is not set).
    SIBLING_WORKERS = 5 [(beam_urn) = "beam:protocol:sibling_workers:v1"];

    // Indicates that this SDK handles the InstructionRequest of type
    // HarnessMonitoringInfosRequest.
    // A request to provide full MonitoringInfo data associated with
    // the entire SDK harness process, not specific to a bundle.
    HARNESS_MONITORING_INFOS = 4
        [(beam_urn) = "beam:protocol:harness_monitoring_infos:v1"];

    // Indicates that this SDK can process elements embedded in the
    // ProcessBundleRequest. See more about the protocol at
    // https://s.apache.org/beam-fn-api-control-data-embedding
    CONTROL_REQUEST_ELEMENTS_EMBEDDING = 6
        [(beam_urn) = "beam:protocol:control_request_elements_embedding:v1"];

    // Indicates that this SDK can cache user state and side inputs across
    // bundle boundaries. This is a hint to runners that runners can rely on the
    // SDKs ability to store the data in memory reducing the amount of memory
    // used overall.
    STATE_CACHING = 7 [(beam_urn) = "beam:protocol:state_caching:v1"];
  }
}

// These URNs are used to indicate capabilities of runner that an environment
// may take advantage of when interacting with this runner.
message StandardRunnerProtocols {
  enum Enum {
    // Indicates suport the MonitoringInfo short id protocol.
    MONITORING_INFO_SHORT_IDS = 0 [(beam_urn) = "beam:protocol:monitoring_info_short_ids:v1"];

    // Indicates that this runner can process elements embedded in the
    // ProcessBundleResponse. See more about the protocol at
    // https://s.apache.org/beam-fn-api-control-data-embedding
    CONTROL_RESPONSE_ELEMENTS_EMBEDDING = 6
    [(beam_urn) = "beam:protocol:control_response_elements_embedding:v1"];
  }
}

// These URNs are used to indicate requirements of a pipeline that cannot
// simply be expressed as a component (such as a Coder or PTransform) that the
// runner must understand. In many cases, this indicates a particular field
// of a transform must be inspected and respected (which allows new fields
// to be added in a forwards-compatible way).
message StandardRequirements {
  enum Enum {
    // This requirement indicates the state_specs and timer_family_specs fields of ParDo
    // transform payloads must be inspected.
    REQUIRES_STATEFUL_PROCESSING = 0 [(beam_urn) = "beam:requirement:pardo:stateful:v1"];

    // This requirement indicates the requests_finalization field of ParDo
    // transform payloads must be inspected.
    REQUIRES_BUNDLE_FINALIZATION = 1 [(beam_urn) = "beam:requirement:pardo:finalization:v1"];

    // This requirement indicates the requires_stable_input field of ParDo
    // transform payloads must be inspected.
    REQUIRES_STABLE_INPUT = 2 [(beam_urn) = "beam:requirement:pardo:stable_input:v1"];

    // This requirement indicates the requires_time_sorted_input field of ParDo
    // transform payloads must be inspected.
    REQUIRES_TIME_SORTED_INPUT = 3 [(beam_urn) = "beam:requirement:pardo:time_sorted_input:v1"];

    // This requirement indicates the restriction_coder_id field of ParDo
    // transform payloads must be inspected.
    REQUIRES_SPLITTABLE_DOFN = 4 [(beam_urn) = "beam:requirement:pardo:splittable_dofn:v1"];

    // This requirement indicates that the on_window_expiration_timer_family_spec field
    // of ParDo transform payloads must be inspected.
    REQUIRES_ON_WINDOW_EXPIRATION = 5 [(beam_urn) = "beam:requirement:pardo:on_window_expiration:v1"];
  }
}

extend google.protobuf.EnumValueOptions {
  // An extension to be used for specifying the standard URN of various
  // pipeline entities, e.g. transforms, functions, coders etc.
  // Code should refer to the URNs of those entities by extracting
  // it from the (beam_urn) extension, rather than by hard-coding
  // the URN.
  //
  // The recommended pattern for declaring it is (exemplified by coders):
  //
  // message StandardCoders {
  //   enum Enum {
  //     BYTES = 0 [(beam_urn) = "beam:coder:bytes:v1"];
  //     ...
  //   }
  // }
  //
  // If there are multiple categories of entities of this type, use the
  // following pattern (exemplified by PTransforms):
  //
  // message StandardPTransforms {
  //   enum Primitives {
  //     ...
  //   }
  //   enum Composites {
  //     ...
  //   }
  // }
  string beam_urn = 185324356;
  // A value to store other constants
  string beam_constant = 185324357;
}

// A URN along with a parameter object whose schema is determined by the
// URN.
//
// This structure is reused in two distinct, but compatible, ways:
//
// 1. This can be a specification of the function over PCollections
//    that a PTransform computes.
// 2. This can be a specification of a user-defined function, possibly
//    SDK-specific. (external to this message must be adequate context
//    to indicate the environment in which the UDF can be understood).
//
// Though not explicit in this proto, there are two possibilities
// for the relationship of a runner to this specification that
// one should bear in mind:
//
// 1. The runner understands the URN. For example, it might be
//    a well-known URN like "beam:transform:Top" or
//    "beam:window_fn:FixedWindows" with
//    an agreed-upon payload (e.g. a number or duration,
//    respectively).
// 2. The runner does not understand the URN. It might be an
//    SDK specific URN such as "beam:dofn:javasdk:1.0"
//    that indicates to the SDK what the payload is,
//    such as a serialized Java DoFn from a particular
//    version of the Beam Java SDK. The payload will often
//    then be an opaque message such as bytes in a
//    language-specific serialization format.
message FunctionSpec {

  // (Required) A URN that describes the accompanying payload.
  // For any URN that is not recognized (by whomever is inspecting
  // it) the parameter payload should be treated as opaque and
  // passed as-is.
  string urn = 1;

  // (Optional) The data specifying any parameters to the URN. If
  // the URN does not require any arguments, this may be omitted.
  bytes payload = 3;
}

// A set of well known URNs describing display data.
//
// All descriptions must contain how the value should be classified and how it
// is encoded. Note that some types are logical types which convey contextual
// information about the pipeline in addition to an encoding while others only
// specify the encoding itself.
message StandardDisplayData {
  enum DisplayData {
    // A string label and value. Has a payload containing an encoded
    // LabelledPayload.
    LABELLED = 0 [(beam_urn) = "beam:display_data:labelled:v1"];

    // Some samples that are being considered to become standard display data
    // types follow:

    // A path/location of a resource that this transform accesses. Encoded as
    // the well known google.protobuf.StringValue type.
    // INPUT_PATH = 1 [(beam_urn) = "beam:display_data:input_path:v1"];

    // A timestamp encoded as the well known protobuf type
    // google.protobuf.timestamp. Note that the value may be outside of the
    // RFC3339 limit imposed.
    // TIMESTAMP = 2 [(beam_urn) = "beam:display_data:timestamp:v1"];

    // A duration encoded as the well known protobuf type
    // google.protobuf.duration. Note that the value may be outside of the
    // RFC3339 limit imposed.
    // DURATION = 3 [(beam_urn) = "beam:display_data:duration:v1"];
  }
}

message LabelledPayload {
  // (Required) A human readable label for the value.
  string label = 1;

  // (Required) A value which will be displayed to the user.
  oneof value {
    string string_value = 2;
    bool bool_value = 3;
    double double_value = 4;
    int64 int_value = 5;
  }

  // (Required) The key identifies the actual content of the metadata.
  string key = 6;

  // (Required) The namespace describes the context that specified the key.
  string namespace = 7;
}

// Static display data associated with a pipeline component. Display data is
// useful for pipeline runners IOs and diagnostic dashboards to display details
// about annotated components.
message DisplayData {
  // A key used to describe the type of display data. See StandardDisplayData
  // for the set of well known urns describing how the payload is meant to be
  // interpreted.
  string urn = 1;

  // (Optional) The data specifying any parameters to the URN. If
  // the URN does not require any arguments, this may be omitted.
  bytes payload = 2;
}


// The following transforms are not part of the RunnerApi specification,
// but may be useful for graph construction and manipulation.


// A disjoint union of all the things that may contain references
// that require Components to resolve.
message MessageWithComponents {

  // (Optional) The by-reference components of the root message,
  // enabling a standalone message.
  //
  // If this is absent, it is expected that there are no
  // references.
  Components components = 1;

  // (Required) The root message that may contain pointers
  // that should be resolved by looking inside components.
  oneof root {
    Coder coder = 2;
    CombinePayload combine_payload = 3;
    FunctionSpec function_spec = 4;
    ParDoPayload par_do_payload = 6;
    PTransform ptransform = 7;
    PCollection pcollection = 8;
    ReadPayload read_payload = 9;
    SideInput side_input = 11;
    WindowIntoPayload window_into_payload = 12;
    WindowingStrategy windowing_strategy = 13;
  }
}

// The payload for an executable stage. This will eventually be passed to an SDK in the form of a
// ProcessBundleDescriptor.
message ExecutableStagePayload {

  // (Required) Environment in which this stage executes.
  //
  // We use an environment rather than environment id
  // because ExecutableStages use environments directly. This may change in the future.
  Environment environment = 1;

  // The wire coder settings of this executable stage
  repeated WireCoderSetting wire_coder_settings = 9;

  // (Required) Input PCollection id. This must be present as a value in the inputs of any
  // PTransform the ExecutableStagePayload is the payload of.
  string input = 2;

  // The side inputs required for this executable stage. Each side input of each PTransform within
  // this ExecutableStagePayload must be represented within this field.
  repeated SideInputId side_inputs = 3;

  // PTransform ids contained within this executable stage. This must contain at least one
  // PTransform id.
  repeated string transforms = 4;

  // Output PCollection ids. This must be equal to the values of the outputs of any
  // PTransform the ExecutableStagePayload is the payload of.
  repeated string outputs = 5;

  // (Required) The components for the Executable Stage. This must contain all of the Transforms
  // in transforms, and the closure of all of the components they recognize.
  Components components = 6;

  // The user states required for this executable stage. Each user state of each PTransform within
  // this ExecutableStagePayload must be represented within this field.
  repeated UserStateId user_states = 7;

  // The timers required for this executable stage. Each timer of each PTransform within
  // this ExecutableStagePayload must be represented within this field.
  repeated TimerId timers = 8;

  // The timerfamilies required for this executable stage. Each timer familyof each PTransform within
  // this ExecutableStagePayload must be represented within this field.
  repeated TimerFamilyId timerFamilies = 10;

  // A reference to a side input. Side inputs are uniquely identified by PTransform id and
  // local name.
  message SideInputId {
    // (Required) The id of the PTransform that references this side input.
    string transform_id = 1;

    // (Required) The local name of this side input from the PTransform that references it.
    string local_name = 2;
  }

  // A reference to user state. User states are uniquely identified by PTransform id and
  // local name.
  message UserStateId {
    // (Required) The id of the PTransform that references this user state.
    string transform_id = 1;

    // (Required) The local name of this user state for the PTransform that references it.
    string local_name = 2;
  }

  // A reference to a timer. Timers are uniquely identified by PTransform id and
  // local name.
  message TimerId {
    // (Required) The id of the PTransform that references this timer.
    string transform_id = 1;

    // (Required) The local name of this timer for the PTransform that references it.
    string local_name = 2;
  }

  // A reference to a timer. Timers are uniquely identified by PTransform id and
  // local name.
  message TimerFamilyId {
    // (Required) The id of the PTransform that references this timer family.
    string transform_id = 1;

    // (Required) The local name of this timer family for the PTransform that references it.
    string local_name = 2;
  }
  // Settings that decide the coder type of wire coder.
  message WireCoderSetting {
    // (Required) The URN of the wire coder.
    // Note that only windowed value coder or parameterized windowed value coder are supported.
    string urn = 1;

    // (Optional) The data specifying any parameters to the URN. If
    // the URN is beam:coder:windowed_value:v1, this may be omitted. If the URN is
    // beam:coder:param_windowed_value:v1, the payload is an encoded windowed
    // value using the beam:coder:windowed_value:v1 coder parameterized by
    // a beam:coder:bytes:v1 element coder and the window coder that this
    // param_windowed_value coder uses.
    bytes payload = 2;

    // (Required) The target(PCollection or Timer) this setting applies to.
    oneof target {
      // The input or output PCollection id this setting applies to.
      string input_or_output_id = 3;
      // The timer id this setting applies to.
      TimerId timer = 4;
    }
  }
}

message StandardResourceHints {
  enum Enum {
    // Describes hardware accelerators that are desired to have in the execution environment.
    ACCELERATOR = 0 [(beam_urn) = "beam:resources:accelerator:v1"];
    // Describes desired minimal available RAM size in transform's execution environment.
    // SDKs should convert the size to bytes, but can allow users to specify human-friendly units (e.g. GiB).
    MIN_RAM_BYTES = 1 [(beam_urn) = "beam:resources:min_ram_bytes:v1"];
  }
}<|MERGE_RESOLUTION|>--- conflicted
+++ resolved
@@ -1089,10 +1089,7 @@
     //     values.
     //   - For present values the null indicator is followed by the value
     //     encoded with it's corresponding coder.
-<<<<<<< HEAD
-=======
     // Components: single coder for the value
->>>>>>> 70ff734d
     NULLABLE = 17 [(beam_urn) = "beam:coder:nullable:v1"];
   }
 }
