/*
 * Licensed to the Apache Software Foundation (ASF) under one
 * or more contributor license agreements.  See the NOTICE file
 * distributed with this work for additional information
 * regarding copyright ownership.  The ASF licenses this file
 * to you under the Apache License, Version 2.0 (the
 * "License"); you may not use this file except in compliance
 * with the License.  You may obtain a copy of the License at
 *
 *     http://www.apache.org/licenses/LICENSE-2.0
 *
 * Unless required by applicable law or agreed to in writing, software
 * distributed under the License is distributed on an "AS IS" BASIS,
 * WITHOUT WARRANTIES OR CONDITIONS OF ANY KIND, either express or implied.
 * See the License for the specific language governing permissions and
 * limitations under the License.
 */
package org.apache.beam.runners.spark;

import static org.apache.beam.runners.spark.SparkCommonPipelineOptions.prepareFilesToStage;
import static org.apache.beam.runners.spark.util.SparkCommon.startEventLoggingListener;

import java.util.Collection;
import java.util.HashMap;
import java.util.List;
import java.util.Map;
import java.util.concurrent.ExecutorService;
import java.util.concurrent.Executors;
import java.util.concurrent.Future;
import org.apache.beam.runners.core.construction.SplittableParDo;
import org.apache.beam.runners.core.construction.TransformInputs;
import org.apache.beam.runners.core.metrics.MetricsPusher;
import org.apache.beam.runners.spark.aggregators.AggregatorsAccumulator;
import org.apache.beam.runners.spark.metrics.AggregatorMetricSource;
import org.apache.beam.runners.spark.metrics.CompositeSource;
import org.apache.beam.runners.spark.metrics.MetricsAccumulator;
import org.apache.beam.runners.spark.metrics.SparkBeamMetricSource;
import org.apache.beam.runners.spark.translation.EvaluationContext;
import org.apache.beam.runners.spark.translation.SparkContextFactory;
import org.apache.beam.runners.spark.translation.SparkPipelineTranslator;
import org.apache.beam.runners.spark.translation.TransformEvaluator;
import org.apache.beam.runners.spark.translation.TransformTranslator;
import org.apache.beam.runners.spark.translation.streaming.Checkpoint.CheckpointDir;
import org.apache.beam.runners.spark.translation.streaming.SparkRunnerStreamingContextFactory;
import org.apache.beam.runners.spark.util.GlobalWatermarkHolder.WatermarkAdvancingStreamingListener;
import org.apache.beam.runners.spark.util.SparkCompat;
import org.apache.beam.sdk.Pipeline;
import org.apache.beam.sdk.PipelineRunner;
import org.apache.beam.sdk.metrics.MetricsEnvironment;
import org.apache.beam.sdk.metrics.MetricsOptions;
import org.apache.beam.sdk.options.ExperimentalOptions;
import org.apache.beam.sdk.options.PipelineOptions;
import org.apache.beam.sdk.options.PipelineOptionsFactory;
import org.apache.beam.sdk.options.PipelineOptionsValidator;
import org.apache.beam.sdk.runners.AppliedPTransform;
import org.apache.beam.sdk.runners.TransformHierarchy;
import org.apache.beam.sdk.runners.TransformHierarchy.Node;
import org.apache.beam.sdk.transforms.Combine;
import org.apache.beam.sdk.transforms.PTransform;
import org.apache.beam.sdk.values.PCollection;
import org.apache.beam.sdk.values.PCollection.IsBounded;
import org.apache.beam.sdk.values.PCollectionView;
import org.apache.beam.sdk.values.PInput;
import org.apache.beam.sdk.values.POutput;
import org.apache.beam.sdk.values.PValue;
import org.apache.beam.sdk.values.TupleTag;
import org.apache.beam.vendor.guava.v26_0_jre.com.google.common.collect.Iterables;
import org.apache.spark.SparkEnv$;
import org.apache.spark.api.java.JavaSparkContext;
import org.apache.spark.metrics.MetricsSystem;
import org.apache.spark.scheduler.EventLoggingListener;
import org.apache.spark.scheduler.SparkListenerApplicationEnd;
import org.apache.spark.streaming.api.java.JavaStreamingContext;
import org.apache.spark.streaming.api.java.JavaStreamingListener;
import org.apache.spark.streaming.api.java.JavaStreamingListenerWrapper;
import org.joda.time.Instant;
import org.slf4j.Logger;
import org.slf4j.LoggerFactory;

/**
 * The SparkRunner translate operations defined on a pipeline to a representation executable by
 * Spark, and then submitting the job to Spark to be executed. If we wanted to run a Beam pipeline
 * with the default options of a single threaded spark instance in local mode, we would do the
 * following:
 *
 * <p>{@code Pipeline p = [logic for pipeline creation] SparkPipelineResult result =
 * (SparkPipelineResult) p.run(); }
 *
 * <p>To create a pipeline runner to run against a different spark cluster, with a custom master url
 * we would do the following:
 *
 * <p>{@code Pipeline p = [logic for pipeline creation] SparkPipelineOptions options =
 * SparkPipelineOptionsFactory.create(); options.setSparkMaster("spark://host:port");
 * SparkPipelineResult result = (SparkPipelineResult) p.run(); }
 */
@SuppressWarnings({
  "nullness" // TODO(https://issues.apache.org/jira/browse/BEAM-10402)
})
public final class SparkRunner extends PipelineRunner<SparkPipelineResult> {

  private static final Logger LOG = LoggerFactory.getLogger(SparkRunner.class);

  /** Options used in this pipeline runner. */
  private final SparkPipelineOptions pipelineOptions;

  /**
   * Creates and returns a new SparkRunner with default options. In particular, against a spark
   * instance running in local mode.
   *
   * @return A pipeline runner with default options.
   */
  public static SparkRunner create() {
    SparkPipelineOptions options = PipelineOptionsFactory.as(SparkPipelineOptions.class);
    options.setRunner(SparkRunner.class);
    return new SparkRunner(options);
  }

  /**
   * Creates and returns a new SparkRunner with specified options.
   *
   * @param options The SparkPipelineOptions to use when executing the job.
   * @return A pipeline runner that will execute with specified options.
   */
  public static SparkRunner create(SparkPipelineOptions options) {
    return new SparkRunner(options);
  }

  /**
   * Creates and returns a new SparkRunner with specified options.
   *
   * @param options The PipelineOptions to use when executing the job.
   * @return A pipeline runner that will execute with specified options.
   */
  public static SparkRunner fromOptions(PipelineOptions options) {
    return new SparkRunner(PipelineOptionsValidator.validate(SparkPipelineOptions.class, options));
  }

  /**
   * No parameter constructor defaults to running this pipeline in Spark's local mode, in a single
   * thread.
   */
  private SparkRunner(SparkPipelineOptions options) {
    pipelineOptions = options;
  }

  @Override
  public SparkPipelineResult run(final Pipeline pipeline) {
    LOG.info("Executing pipeline using the SparkRunner.");

    final SparkPipelineResult result;
    final Future<?> startPipeline;

    final SparkPipelineTranslator translator;

    final ExecutorService executorService = Executors.newSingleThreadExecutor();

    MetricsEnvironment.setMetricsSupported(true);

    LOG.info("Spark master is " + mOptions.getSparkMaster());

    // visit the pipeline to determine the translation mode
    detectTranslationMode(pipeline);
    LOG.info("Translation mode is " + (mOptions.isStreaming() ? "streaming" : "batch"));

    // Default to using the primitive versions of Read.Bounded and Read.Unbounded.
    // TODO(BEAM-10670): Use SDF read as default when we address performance issue.
    if (!ExperimentalOptions.hasExperiment(pipeline.getOptions(), "beam_fn_api")) {
      SplittableParDo.convertReadBasedSplittableDoFnsToPrimitiveReadsIfNecessary(pipeline);
    }

    pipeline.replaceAll(SparkTransformOverrides.getDefaultOverrides(pipelineOptions.isStreaming()));

    prepareFilesToStage(pipelineOptions);

    final long startTime = Instant.now().getMillis();
    EventLoggingListener eventLoggingListener = null;
    JavaSparkContext jsc = null;
    if (pipelineOptions.isStreaming()) {
      CheckpointDir checkpointDir = new CheckpointDir(pipelineOptions.getCheckpointDir());
      SparkRunnerStreamingContextFactory streamingContextFactory =
          new SparkRunnerStreamingContextFactory(pipeline, pipelineOptions, checkpointDir);
      final JavaStreamingContext jssc =
          JavaStreamingContext.getOrCreate(
              checkpointDir.getSparkCheckpointDir().toString(), streamingContextFactory);
      jsc = jssc.sparkContext();
      eventLoggingListener = startEventLoggingListener(jsc, pipelineOptions, startTime);

      // Checkpoint aggregator/metrics values
      jssc.addStreamingListener(
          new JavaStreamingListenerWrapper(
              new AggregatorsAccumulator.AccumulatorCheckpointingSparkListener()));
      jssc.addStreamingListener(
          new JavaStreamingListenerWrapper(
              new MetricsAccumulator.AccumulatorCheckpointingSparkListener()));

      // register user-defined listeners.
      for (JavaStreamingListener listener :
          pipelineOptions.as(SparkContextOptions.class).getListeners()) {
        LOG.info("Registered listener {}." + listener.getClass().getSimpleName());
        jssc.addStreamingListener(new JavaStreamingListenerWrapper(listener));
      }

      // register Watermarks listener to broadcast the advanced WMs.
      jssc.addStreamingListener(
          new JavaStreamingListenerWrapper(new WatermarkAdvancingStreamingListener()));

      // The reason we call initAccumulators here even though it is called in
      // SparkRunnerStreamingContextFactory is because the factory is not called when resuming
      // from checkpoint (When not resuming from checkpoint initAccumulators will be called twice
      // but this is fine since it is idempotent).
      initAccumulators(pipelineOptions, jssc.sparkContext());

      startPipeline =
          executorService.submit(
              () -> {
                LOG.info("Starting streaming pipeline execution.");
                jssc.start();
              });
      executorService.shutdown();

      result = new SparkPipelineResult.StreamingMode(startPipeline, jssc);
    } else {
<<<<<<< HEAD
      // create the evaluation context
      LOG.info("Get spark context for batch.");
      final JavaSparkContext jsc = SparkContextFactory.getSparkContext(mOptions);
      final EvaluationContext evaluationContext = new EvaluationContext(jsc, pipeline, mOptions);
=======
      jsc = SparkContextFactory.getSparkContext(pipelineOptions);
      eventLoggingListener = startEventLoggingListener(jsc, pipelineOptions, startTime);
      final EvaluationContext evaluationContext =
          new EvaluationContext(jsc, pipeline, pipelineOptions);
>>>>>>> b10590cc
      translator = new TransformTranslator.Translator();

      // update the cache candidates
      updateCacheCandidates(pipeline, translator, evaluationContext);

<<<<<<< HEAD
      LOG.info("Init accumulators.");
      initAccumulators(mOptions, jsc);

      LOG.info("Translate pipeline to spark.");
=======
      initAccumulators(pipelineOptions, jsc);
>>>>>>> b10590cc
      startPipeline =
          executorService.submit(
              () -> {
                pipeline.traverseTopologically(new Evaluator(translator, evaluationContext));
                evaluationContext.computeOutputs();
                LOG.info("Batch pipeline execution complete.");
              });
      executorService.shutdown();

      LOG.info("Create result from the pipeline.");
      result = new SparkPipelineResult.BatchMode(startPipeline, jsc);
    }

    if (pipelineOptions.getEnableSparkMetricSinks()) {
      registerMetricsSource(pipelineOptions.getAppName());
    }

    // it would have been better to create MetricsPusher from runner-core but we need
    // runner-specific
    // MetricsContainerStepMap
    MetricsPusher metricsPusher =
        new MetricsPusher(
            MetricsAccumulator.getInstance().value(),
            pipelineOptions.as(MetricsOptions.class),
            result);
    metricsPusher.start();

    if (eventLoggingListener != null && jsc != null) {
      eventLoggingListener.onApplicationStart(
          SparkCompat.buildSparkListenerApplicationStart(jsc, pipelineOptions, startTime, result));
      eventLoggingListener.onApplicationEnd(
          new SparkListenerApplicationEnd(Instant.now().getMillis()));
      eventLoggingListener.stop();
    }

    return result;
  }

  private void registerMetricsSource(String appName) {
    final MetricsSystem metricsSystem = SparkEnv$.MODULE$.get().metricsSystem();
    final AggregatorMetricSource aggregatorMetricSource =
        new AggregatorMetricSource(null, AggregatorsAccumulator.getInstance().value());
    final SparkBeamMetricSource metricsSource = new SparkBeamMetricSource(null);
    final CompositeSource compositeSource =
        new CompositeSource(
            appName + ".Beam",
            metricsSource.metricRegistry(),
            aggregatorMetricSource.metricRegistry());
    // re-register the metrics in case of context re-use
    metricsSystem.removeSource(compositeSource);
    metricsSystem.registerSource(compositeSource);
  }

  /** Init Metrics/Aggregators accumulators. This method is idempotent. */
  public static void initAccumulators(SparkPipelineOptions opts, JavaSparkContext jsc) {
    // Init metrics accumulators
    MetricsAccumulator.init(opts, jsc);
    AggregatorsAccumulator.init(opts, jsc);
  }

  /** Visit the pipeline to determine the translation mode (batch/streaming). */
  private void detectTranslationMode(Pipeline pipeline) {
    TranslationModeDetector detector = new TranslationModeDetector();
    pipeline.traverseTopologically(detector);
    if (detector.getTranslationMode().equals(TranslationMode.STREAMING)) {
      // set streaming mode if it's a streaming pipeline
      this.pipelineOptions.setStreaming(true);
    }
  }

  /** Evaluator that update/populate the cache candidates. */
  public static void updateCacheCandidates(
      Pipeline pipeline, SparkPipelineTranslator translator, EvaluationContext evaluationContext) {
    CacheVisitor cacheVisitor = new CacheVisitor(translator, evaluationContext);
    pipeline.traverseTopologically(cacheVisitor);
  }

  /** The translation mode of the Beam Pipeline. */
  enum TranslationMode {
    /** Uses the batch mode. */
    BATCH,
    /** Uses the streaming mode. */
    STREAMING
  }

  /** Traverses the Pipeline to determine the {@link TranslationMode} for this pipeline. */
  private static class TranslationModeDetector extends Pipeline.PipelineVisitor.Defaults {
    private static final Logger LOG = LoggerFactory.getLogger(TranslationModeDetector.class);

    private TranslationMode translationMode;

    TranslationModeDetector(TranslationMode defaultMode) {
      this.translationMode = defaultMode;
    }

    TranslationModeDetector() {
      this(TranslationMode.BATCH);
    }

    TranslationMode getTranslationMode() {
      return translationMode;
    }

    @Override
    public void visitValue(PValue value, Node producer) {
      if (translationMode.equals(TranslationMode.BATCH)) {
        if (value instanceof PCollection
            && ((PCollection) value).isBounded() == IsBounded.UNBOUNDED) {
          LOG.info(
              "Found unbounded PCollection {}. Switching to streaming execution.", value.getName());
          translationMode = TranslationMode.STREAMING;
        }
      }
    }
  }

  /** Traverses the pipeline to populate the candidates for caching. */
  static class CacheVisitor extends Evaluator {

    CacheVisitor(SparkPipelineTranslator translator, EvaluationContext evaluationContext) {
      super(translator, evaluationContext);
    }

    @Override
    public void doVisitTransform(TransformHierarchy.Node node) {
      // we populate cache candidates by updating the map with inputs of each node.
      // The goal is to detect the PCollections accessed more than one time, and so enable cache
      // on the underlying RDDs or DStreams.
      Map<TupleTag<?>, PValue> inputs = new HashMap<>(node.getInputs());
      for (TupleTag<?> tupleTag : node.getTransform().getAdditionalInputs().keySet()) {
        inputs.remove(tupleTag);
      }

      for (PValue value : inputs.values()) {
        if (value instanceof PCollection) {
          long count = 1L;
          if (ctxt.getCacheCandidates().get(value) != null) {
            count = ctxt.getCacheCandidates().get(value) + 1;
          }
          ctxt.getCacheCandidates().put((PCollection) value, count);
        }
      }
    }
  }

  /** Evaluator on the pipeline. */
  @SuppressWarnings("WeakerAccess")
  public static class Evaluator extends Pipeline.PipelineVisitor.Defaults {
    private static final Logger LOG = LoggerFactory.getLogger(Evaluator.class);

    protected final EvaluationContext ctxt;
    protected final SparkPipelineTranslator translator;

    public Evaluator(SparkPipelineTranslator translator, EvaluationContext ctxt) {
      this.translator = translator;
      this.ctxt = ctxt;
    }

    @Override
    public CompositeBehavior enterCompositeTransform(TransformHierarchy.Node node) {
      PTransform<?, ?> transform = node.getTransform();
      if (transform != null) {
        if (translator.hasTranslation(transform) && !shouldDefer(node)) {
          LOG.info("Entering directly-translatable composite transform: '{}'", node.getFullName());
          LOG.debug("Composite transform class: '{}'", transform);
          doVisitTransform(node);
          return CompositeBehavior.DO_NOT_ENTER_TRANSFORM;
        }
      }
      return CompositeBehavior.ENTER_TRANSFORM;
    }

    protected boolean shouldDefer(TransformHierarchy.Node node) {
      // if the input is not a PCollection, or it is but with non merging windows, don't defer.
      Collection<PValue> nonAdditionalInputs =
          TransformInputs.nonAdditionalInputs(node.toAppliedPTransform(getPipeline()));
      if (nonAdditionalInputs.size() != 1) {
        return false;
      }
      PValue input = Iterables.getOnlyElement(nonAdditionalInputs);
      if (!(input instanceof PCollection)
          || !((PCollection) input).getWindowingStrategy().needsMerge()) {
        return false;
      }
      // so far we know that the input is a PCollection with merging windows.
      // check for sideInput in case of a Combine transform.
      PTransform<?, ?> transform = node.getTransform();
      boolean hasSideInput = false;
      if (transform instanceof Combine.PerKey) {
        List<PCollectionView<?>> sideInputs = ((Combine.PerKey<?, ?, ?>) transform).getSideInputs();
        hasSideInput = sideInputs != null && !sideInputs.isEmpty();
      } else if (transform instanceof Combine.Globally) {
        List<PCollectionView<?>> sideInputs = ((Combine.Globally<?, ?>) transform).getSideInputs();
        hasSideInput = sideInputs != null && !sideInputs.isEmpty();
      }
      // defer if sideInputs are defined.
      if (hasSideInput) {
        LOG.info(
            "Deferring combine transformation {} for job {}",
            transform,
            ctxt.getOptions().getJobName());
        return true;
      }
      // default.
      return false;
    }

    @Override
    public void visitPrimitiveTransform(TransformHierarchy.Node node) {
      doVisitTransform(node);
    }

    <TransformT extends PTransform<? super PInput, POutput>> void doVisitTransform(
        TransformHierarchy.Node node) {
      @SuppressWarnings("unchecked")
      TransformT transform = (TransformT) node.getTransform();
      TransformEvaluator<TransformT> evaluator = translate(node, transform);
      LOG.info("Evaluating {}", transform);
      AppliedPTransform<?, ?, ?> appliedTransform = node.toAppliedPTransform(getPipeline());
      ctxt.setCurrentTransform(appliedTransform);
      evaluator.evaluate(transform, ctxt);
      ctxt.setCurrentTransform(null);
    }

    /**
     * Determine if this Node belongs to a Bounded branch of the pipeline, or Unbounded, and
     * translate with the proper translator.
     */
    protected <TransformT extends PTransform<? super PInput, POutput>>
        TransformEvaluator<TransformT> translate(
            TransformHierarchy.Node node, TransformT transform) {
      // --- determine if node is bounded/unbounded.
      // usually, the input determines if the PCollection to apply the next transformation to
      // is BOUNDED or UNBOUNDED, meaning RDD/DStream.
      Map<TupleTag<?>, PCollection<?>> pValues;
      if (node.getInputs().isEmpty()) {
        // in case of a PBegin, it's the output.
        pValues = node.getOutputs();
      } else {
        pValues = node.getInputs();
      }
      PCollection.IsBounded isNodeBounded = isBoundedCollection(pValues.values());
      // translate accordingly.
      LOG.debug("Translating {} as {}", transform, isNodeBounded);
      return isNodeBounded.equals(PCollection.IsBounded.BOUNDED)
          ? translator.translateBounded(transform)
          : translator.translateUnbounded(transform);
    }

    protected PCollection.IsBounded isBoundedCollection(Collection<PCollection<?>> pValues) {
      // anything that is not a PCollection, is BOUNDED.
      // For PCollections:
      // BOUNDED behaves as the Identity Element, BOUNDED + BOUNDED = BOUNDED
      // while BOUNDED + UNBOUNDED = UNBOUNDED.
      PCollection.IsBounded isBounded = PCollection.IsBounded.BOUNDED;
      for (PCollection<?> pValue : pValues) {
        isBounded = isBounded.and(pValue.isBounded());
      }
      return isBounded;
    }
  }
}<|MERGE_RESOLUTION|>--- conflicted
+++ resolved
@@ -156,11 +156,8 @@
 
     MetricsEnvironment.setMetricsSupported(true);
 
-    LOG.info("Spark master is " + mOptions.getSparkMaster());
-
     // visit the pipeline to determine the translation mode
     detectTranslationMode(pipeline);
-    LOG.info("Translation mode is " + (mOptions.isStreaming() ? "streaming" : "batch"));
 
     // Default to using the primitive versions of Read.Bounded and Read.Unbounded.
     // TODO(BEAM-10670): Use SDF read as default when we address performance issue.
@@ -220,30 +217,16 @@
 
       result = new SparkPipelineResult.StreamingMode(startPipeline, jssc);
     } else {
-<<<<<<< HEAD
-      // create the evaluation context
-      LOG.info("Get spark context for batch.");
-      final JavaSparkContext jsc = SparkContextFactory.getSparkContext(mOptions);
-      final EvaluationContext evaluationContext = new EvaluationContext(jsc, pipeline, mOptions);
-=======
       jsc = SparkContextFactory.getSparkContext(pipelineOptions);
       eventLoggingListener = startEventLoggingListener(jsc, pipelineOptions, startTime);
       final EvaluationContext evaluationContext =
           new EvaluationContext(jsc, pipeline, pipelineOptions);
->>>>>>> b10590cc
       translator = new TransformTranslator.Translator();
 
       // update the cache candidates
       updateCacheCandidates(pipeline, translator, evaluationContext);
 
-<<<<<<< HEAD
-      LOG.info("Init accumulators.");
-      initAccumulators(mOptions, jsc);
-
-      LOG.info("Translate pipeline to spark.");
-=======
       initAccumulators(pipelineOptions, jsc);
->>>>>>> b10590cc
       startPipeline =
           executorService.submit(
               () -> {
@@ -253,7 +236,6 @@
               });
       executorService.shutdown();
 
-      LOG.info("Create result from the pipeline.");
       result = new SparkPipelineResult.BatchMode(startPipeline, jsc);
     }
 
