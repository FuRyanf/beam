--- conflicted
+++ resolved
@@ -17,8 +17,6 @@
  */
 package org.apache.beam.runners.samza.adapter;
 
-import static org.apache.beam.runners.samza.adapter.BoundedSourceSystem.Factory.getPipelineOptions;
-
 import java.io.ByteArrayInputStream;
 import java.io.ByteArrayOutputStream;
 import java.io.IOException;
@@ -37,6 +35,7 @@
 import java.util.function.Function;
 import java.util.stream.Collectors;
 import org.apache.beam.repackaged.core.org.apache.commons.lang3.StringUtils;
+import org.apache.beam.runners.core.construction.SerializablePipelineOptions;
 import org.apache.beam.runners.core.serialization.Base64Serializer;
 import org.apache.beam.runners.samza.SamzaPipelineOptions;
 import org.apache.beam.runners.samza.metrics.FnWithMetricsWrapper;
@@ -522,8 +521,6 @@
           Base64Serializer.deserializeUnchecked(config.get("source"), UnboundedSource.class);
       return source;
     }
-<<<<<<< HEAD
-=======
 
     private static SamzaPipelineOptions getPipelineOptions(Config config) {
       return Base64Serializer.deserializeUnchecked(
@@ -531,6 +528,5 @@
           .get()
           .as(SamzaPipelineOptions.class);
     }
->>>>>>> a5d5b64b
   }
 }