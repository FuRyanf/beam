/*
 * Licensed to the Apache Software Foundation (ASF) under one
 * or more contributor license agreements.  See the NOTICE file
 * distributed with this work for additional information
 * regarding copyright ownership.  The ASF licenses this file
 * to you under the Apache License, Version 2.0 (the
 * "License"); you may not use this file except in compliance
 * with the License.  You may obtain a copy of the License at
 *
 *     http://www.apache.org/licenses/LICENSE-2.0
 *
 * Unless required by applicable law or agreed to in writing, software
 * distributed under the License is distributed on an "AS IS" BASIS,
 * WITHOUT WARRANTIES OR CONDITIONS OF ANY KIND, either express or implied.
 * See the License for the specific language governing permissions and
 * limitations under the License.
 */
package org.apache.beam.runners.samza.runtime;

import java.io.Serializable;
import java.util.ArrayList;
import java.util.Collection;
import java.util.List;
import java.util.concurrent.CompletableFuture;
import java.util.concurrent.CompletionStage;
import java.util.stream.Collectors;
import org.apache.beam.sdk.util.UserCodeException;
import org.apache.beam.sdk.util.WindowedValue;
import org.apache.samza.config.Config;
import org.apache.samza.context.Context;
import org.apache.samza.operators.Scheduler;
import org.apache.samza.operators.functions.AsyncFlatMapFunction;
import org.apache.samza.operators.functions.ScheduledFunction;
import org.apache.samza.operators.functions.WatermarkFunction;
import org.joda.time.Instant;
import org.slf4j.Logger;
import org.slf4j.LoggerFactory;

<<<<<<< HEAD
/**
 * Adaptor class that runs a Samza {@link Op} for BEAM in the Samza {@link AsyncFlatMapFunction}.
 * This class is initialized once for each Op within a Task for each Task.
 */
=======
/** Adaptor class that runs a Samza {@link Op} for BEAM in the Samza {@link FlatMapFunction}. */
@SuppressWarnings({
  "nullness" // TODO(https://issues.apache.org/jira/browse/BEAM-10402)
})
>>>>>>> f2d2e17f
public class OpAdapter<InT, OutT, K>
    implements AsyncFlatMapFunction<OpMessage<InT>, OpMessage<OutT>>,
        WatermarkFunction<OpMessage<OutT>>,
        ScheduledFunction<KeyedTimerData<K>, OpMessage<OutT>>,
        Serializable {
  private static final Logger LOG = LoggerFactory.getLogger(OpAdapter.class);

  private final Op<InT, OutT, K> op;
  private transient List<OpMessage<OutT>> outputList;
  private transient CompletionStage<Collection<OpMessage<OutT>>> outputFuture;
  private transient Instant outputWatermark;
  private transient OpEmitter<OutT> emitter;
  private transient Config config;
  private transient Context context;

  public static <InT, OutT, K> AsyncFlatMapFunction<OpMessage<InT>, OpMessage<OutT>> adapt(
      Op<InT, OutT, K> op) {
    return new OpAdapter<>(op);
  }

  private OpAdapter(Op<InT, OutT, K> op) {
    this.op = op;
  }

  @Override
  public final void init(Context context) {
    this.outputList = new ArrayList<>();
    this.emitter = new OpEmitterImpl();
    this.config = context.getJobContext().getConfig();
    this.context = context;
  }

  @Override
  public final void schedule(Scheduler<KeyedTimerData<K>> timerRegistry) {
    assert context != null;

    op.open(config, context, timerRegistry, emitter);
  }

  @Override
  public synchronized CompletionStage<Collection<OpMessage<OutT>>> apply(OpMessage<InT> message) {
    assert outputList.isEmpty();

    try {
      switch (message.getType()) {
        case ELEMENT:
          op.processElement(message.getElement(), emitter);
          break;
        case SIDE_INPUT:
          op.processSideInput(message.getViewId(), message.getViewElements(), emitter);
          break;
        case SIDE_INPUT_WATERMARK:
          op.processSideInputWatermark(message.getSideInputWatermark(), emitter);
          break;
        default:
          throw new IllegalArgumentException(
              String.format("Unexpected input type: %s", message.getType()));
      }
    } catch (Exception e) {
      LOG.error("Op {} threw an exception during processing", this.getClass().getName(), e);
      throw UserCodeException.wrap(e);
    }

    CompletionStage<Collection<OpMessage<OutT>>> resultFuture =
        CompletableFuture.completedFuture(new ArrayList<>(outputList));

    if (outputFuture != null) {
      resultFuture =
          resultFuture.thenCombine(
              outputFuture,
              (res1, res2) -> {
                res1.addAll(res2);
                return res1;
              });
    }

    outputList.clear();
    outputFuture = null;
    return resultFuture;
  }

  @Override
  public synchronized Collection<OpMessage<OutT>> processWatermark(long time) {
    assert outputList.isEmpty();

    try {
      op.processWatermark(new Instant(time), emitter);
    } catch (Exception e) {
      LOG.error(
          "Op {} threw an exception during processing watermark", this.getClass().getName(), e);
      throw UserCodeException.wrap(e);
    }

    final List<OpMessage<OutT>> results = new ArrayList<>(outputList);
    outputList.clear();
    return results;
  }

  @Override
  public synchronized Long getOutputWatermark() {
    return outputWatermark != null ? outputWatermark.getMillis() : null;
  }

  @Override
  public synchronized Collection<OpMessage<OutT>> onCallback(
      KeyedTimerData<K> keyedTimerData, long time) {
    assert outputList.isEmpty();

    try {
      op.processTimer(keyedTimerData, emitter);
    } catch (Exception e) {
      LOG.error("Op {} threw an exception during processing timer", this.getClass().getName(), e);
      throw UserCodeException.wrap(e);
    }

    final List<OpMessage<OutT>> results = new ArrayList<>(outputList);
    outputList.clear();
    return results;
  }

  @Override
  public void close() {
    op.close();
  }

  private class OpEmitterImpl implements OpEmitter<OutT> {
    @Override
    public void emitElement(WindowedValue<OutT> element) {
      outputList.add(OpMessage.ofElement(element));
    }

    @Override
    public void emitFuture(CompletionStage<Collection<WindowedValue<OutT>>> resultFuture) {
      outputFuture =
          resultFuture.thenApply(
              res -> res.stream().map(OpMessage::ofElement).collect(Collectors.toList()));
    }

    @Override
    public void emitWatermark(Instant watermark) {
      outputWatermark = watermark;
    }

    @Override
    public <T> void emitView(String id, WindowedValue<Iterable<T>> elements) {
      outputList.add(OpMessage.ofSideInput(id, elements));
    }
  }
}<|MERGE_RESOLUTION|>--- conflicted
+++ resolved
@@ -36,17 +36,13 @@
 import org.slf4j.Logger;
 import org.slf4j.LoggerFactory;
 
-<<<<<<< HEAD
 /**
  * Adaptor class that runs a Samza {@link Op} for BEAM in the Samza {@link AsyncFlatMapFunction}.
  * This class is initialized once for each Op within a Task for each Task.
  */
-=======
-/** Adaptor class that runs a Samza {@link Op} for BEAM in the Samza {@link FlatMapFunction}. */
 @SuppressWarnings({
   "nullness" // TODO(https://issues.apache.org/jira/browse/BEAM-10402)
 })
->>>>>>> f2d2e17f
 public class OpAdapter<InT, OutT, K>
     implements AsyncFlatMapFunction<OpMessage<InT>, OpMessage<OutT>>,
         WatermarkFunction<OpMessage<OutT>>,
