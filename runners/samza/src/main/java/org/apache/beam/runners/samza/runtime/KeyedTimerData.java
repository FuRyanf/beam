--- conflicted
+++ resolved
@@ -120,15 +120,9 @@
   }
 
   /**
-<<<<<<< HEAD
-   * Coder for {@link KeyedTimerData}. Note we don't use the {@link
-   * org.apache.beam.runners.core.TimerInternals.TimerDataCoder} here directly since we want to
-   * en/decode timestamp first so the timers will be sorted in the state.
-=======
    * Coder for {@link KeyedTimerData}. Note we don't use the {@link TimerInternals.TimerDataCoderV2}
    * here directly since we want to en/decode timestamp first so the timers will be sorted in the
    * state.
->>>>>>> d976ddc5
    */
   public static class KeyedTimerDataCoder<K> extends StructuredCoder<KeyedTimerData<K>> {
     private static final StringUtf8Coder STRING_CODER = StringUtf8Coder.of();
