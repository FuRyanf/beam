/*
 * Licensed to the Apache Software Foundation (ASF) under one
 * or more contributor license agreements.  See the NOTICE file
 * distributed with this work for additional information
 * regarding copyright ownership.  The ASF licenses this file
 * to you under the Apache License, Version 2.0 (the
 * "License"); you may not use this file except in compliance
 * with the License.  You may obtain a copy of the License at
 *
 *     http://www.apache.org/licenses/LICENSE-2.0
 *
 * Unless required by applicable law or agreed to in writing, software
 * distributed under the License is distributed on an "AS IS" BASIS,
 * WITHOUT WARRANTIES OR CONDITIONS OF ANY KIND, either express or implied.
 * See the License for the specific language governing permissions and
 * limitations under the License.
 */
package org.apache.beam.runners.samza.translation;

<<<<<<< HEAD
=======
import static org.apache.beam.vendor.guava.v26_0_jre.com.google.common.base.Preconditions.checkState;

>>>>>>> d976ddc5
import java.util.ArrayList;
import java.util.HashSet;
import java.util.List;
import java.util.Map;
import java.util.Set;
import org.apache.beam.runners.core.construction.graph.PipelineNode;
import org.apache.beam.runners.core.construction.graph.QueryablePipeline;
import org.apache.beam.runners.samza.runtime.Op;
import org.apache.beam.runners.samza.runtime.OpAdapter;
import org.apache.beam.runners.samza.runtime.OpMessage;
import org.apache.beam.sdk.runners.TransformHierarchy;
import org.apache.beam.sdk.transforms.Flatten;
import org.apache.beam.sdk.values.PCollection;
import org.apache.beam.sdk.values.PValue;
import org.apache.beam.sdk.values.TupleTag;
import org.apache.beam.vendor.guava.v26_0_jre.com.google.common.collect.Iterables;
import org.apache.samza.operators.MessageStream;

/**
 * Translates {@link org.apache.beam.sdk.transforms.Flatten.PCollections} to Samza merge operator.
 */
class FlattenPCollectionsTranslator<T> implements TransformTranslator<Flatten.PCollections<T>> {
  @Override
  public void translate(
      Flatten.PCollections<T> transform, TransformHierarchy.Node node, TranslationContext ctx) {
    doTranslate(transform, node, ctx);
  }

  private static <T> void doTranslate(
      Flatten.PCollections<T> transform, TransformHierarchy.Node node, TranslationContext ctx) {
    final PCollection<T> output = ctx.getOutput(transform);

    final List<MessageStream<OpMessage<T>>> inputStreams = new ArrayList<>();
    for (Map.Entry<TupleTag<?>, PValue> taggedPValue : node.getInputs().entrySet()) {
      if (!(taggedPValue.getValue() instanceof PCollection)) {
        throw new IllegalArgumentException(
            String.format(
                "Got non-PCollection input for flatten. Tag: %s. Input: %s. Type: %s",
                taggedPValue.getKey(),
                taggedPValue.getValue(),
                taggedPValue.getValue().getClass()));
      }

      @SuppressWarnings("unchecked")
      final PCollection<T> input = (PCollection<T>) taggedPValue.getValue();
      inputStreams.add(ctx.getMessageStream(input));
    }

    if (inputStreams.size() == 0) {
      // for some of the validateRunner tests only
      final MessageStream<OpMessage<T>> noOpStream =
          ctx.getDummyStream()
              .flatMap(OpAdapter.adapt((Op<String, T, Void>) (inputElement, emitter) -> {}));
      ctx.registerMessageStream(output, noOpStream);
      return;
    }

    if (inputStreams.size() == 1) {
      ctx.registerMessageStream(output, Iterables.getOnlyElement(inputStreams));
      return;
    }

    ctx.registerMessageStream(output, mergeInputStreams(inputStreams));
  }

  @Override
  public void translatePortable(
      PipelineNode.PTransformNode transform,
      QueryablePipeline pipeline,
      PortableTranslationContext ctx) {
    doTranslatePortable(transform, pipeline, ctx);
  }

  private static <T> void doTranslatePortable(
      PipelineNode.PTransformNode transform,
      QueryablePipeline pipeline,
      PortableTranslationContext ctx) {
    final List<MessageStream<OpMessage<T>>> inputStreams = ctx.getAllInputMessageStreams(transform);
    final String outputId = ctx.getOutputId(transform);

    if (inputStreams.isEmpty()) {
      // For portable api there should be at least the impulse as a dummy input
      // We will know once validateRunner tests are available for portable runners
      throw new IllegalArgumentException(
          String.format("no input streams defined for Flatten: %s", transform.getId()));
    }

    if (inputStreams.size() == 1) {
      ctx.registerMessageStream(outputId, Iterables.getOnlyElement(inputStreams));
      return;
    }

    ctx.registerMessageStream(outputId, mergeInputStreams(inputStreams));
  }

  // Merge multiple input streams into one, as this is what "flatten" is meant to do
  private static <T> MessageStream<OpMessage<T>> mergeInputStreams(
      List<MessageStream<OpMessage<T>>> inputStreams) {
    final Set<MessageStream<OpMessage<T>>> streamsToMerge = new HashSet<>();
    inputStreams.forEach(
        stream -> {
          if (!streamsToMerge.add(stream)) {
            // Merge same streams. Make a copy of the current stream.
            streamsToMerge.add(stream.map(m -> m));
          }
        });

    return MessageStream.mergeAll(streamsToMerge);
  }
}<|MERGE_RESOLUTION|>--- conflicted
+++ resolved
@@ -17,11 +17,8 @@
  */
 package org.apache.beam.runners.samza.translation;
 
-<<<<<<< HEAD
-=======
 import static org.apache.beam.vendor.guava.v26_0_jre.com.google.common.base.Preconditions.checkState;
 
->>>>>>> d976ddc5
 import java.util.ArrayList;
 import java.util.HashSet;
 import java.util.List;
@@ -70,17 +67,12 @@
       inputStreams.add(ctx.getMessageStream(input));
     }
 
-    if (inputStreams.size() == 0) {
+    if (inputStreams.isEmpty()) {
       // for some of the validateRunner tests only
       final MessageStream<OpMessage<T>> noOpStream =
           ctx.getDummyStream()
               .flatMap(OpAdapter.adapt((Op<String, T, Void>) (inputElement, emitter) -> {}));
       ctx.registerMessageStream(output, noOpStream);
-      return;
-    }
-
-    if (inputStreams.size() == 1) {
-      ctx.registerMessageStream(output, Iterables.getOnlyElement(inputStreams));
       return;
     }
 
@@ -102,17 +94,10 @@
     final List<MessageStream<OpMessage<T>>> inputStreams = ctx.getAllInputMessageStreams(transform);
     final String outputId = ctx.getOutputId(transform);
 
-    if (inputStreams.isEmpty()) {
-      // For portable api there should be at least the impulse as a dummy input
-      // We will know once validateRunner tests are available for portable runners
-      throw new IllegalArgumentException(
-          String.format("no input streams defined for Flatten: %s", transform.getId()));
-    }
-
-    if (inputStreams.size() == 1) {
-      ctx.registerMessageStream(outputId, Iterables.getOnlyElement(inputStreams));
-      return;
-    }
+    // For portable api there should be at least the impulse as a dummy input
+    // We will know once validateRunner tests are available for portable runners
+    checkState(
+        !inputStreams.isEmpty(), "no input streams defined for Flatten: %s", transform.getId());
 
     ctx.registerMessageStream(outputId, mergeInputStreams(inputStreams));
   }
@@ -120,6 +105,9 @@
   // Merge multiple input streams into one, as this is what "flatten" is meant to do
   private static <T> MessageStream<OpMessage<T>> mergeInputStreams(
       List<MessageStream<OpMessage<T>>> inputStreams) {
+    if (inputStreams.size() == 1) {
+      return Iterables.getOnlyElement(inputStreams);
+    }
     final Set<MessageStream<OpMessage<T>>> streamsToMerge = new HashSet<>();
     inputStreams.forEach(
         stream -> {
