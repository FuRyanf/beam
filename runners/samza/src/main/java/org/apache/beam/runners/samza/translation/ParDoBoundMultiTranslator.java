/*
 * Licensed to the Apache Software Foundation (ASF) under one
 * or more contributor license agreements.  See the NOTICE file
 * distributed with this work for additional information
 * regarding copyright ownership.  The ASF licenses this file
 * to you under the Apache License, Version 2.0 (the
 * "License"); you may not use this file except in compliance
 * with the License.  You may obtain a copy of the License at
 *
 *     http://www.apache.org/licenses/LICENSE-2.0
 *
 * Unless required by applicable law or agreed to in writing, software
 * distributed under the License is distributed on an "AS IS" BASIS,
 * WITHOUT WARRANTIES OR CONDITIONS OF ANY KIND, either express or implied.
 * See the License for the specific language governing permissions and
 * limitations under the License.
 */

package org.apache.beam.runners.samza.translation;

import java.util.ArrayList;
import java.util.Collection;
import java.util.Collections;
import java.util.HashMap;
import java.util.List;
import java.util.Map;
import java.util.stream.Collectors;
import org.apache.beam.runners.samza.runtime.DoFnOp;
import org.apache.beam.runners.samza.runtime.Op;
import org.apache.beam.runners.samza.runtime.OpAdapter;
import org.apache.beam.runners.samza.runtime.OpEmitter;
import org.apache.beam.runners.samza.runtime.OpMessage;
import org.apache.beam.sdk.coders.Coder;
import org.apache.beam.sdk.coders.KvCoder;
import org.apache.beam.sdk.runners.TransformHierarchy;
import org.apache.beam.sdk.transforms.ParDo;
import org.apache.beam.sdk.transforms.join.RawUnionValue;
import org.apache.beam.sdk.transforms.reflect.DoFnSignature;
import org.apache.beam.sdk.transforms.reflect.DoFnSignatures;
import org.apache.beam.sdk.util.WindowedValue;
import org.apache.beam.sdk.values.PCollection;
import org.apache.beam.sdk.values.PCollectionView;
import org.apache.beam.sdk.values.PValue;
import org.apache.beam.sdk.values.TupleTag;
import org.apache.samza.operators.MessageStream;
import org.apache.samza.operators.functions.FilterFunction;
import org.apache.samza.operators.functions.FlatMapFunction;
import org.apache.samza.operators.functions.WatermarkFunction;
import org.joda.time.Instant;

/** Translates {@link org.apache.beam.sdk.transforms.ParDo.MultiOutput} to Samza {@link DoFnOp}. */
class ParDoBoundMultiTranslator<InT, OutT>
    implements TransformTranslator<ParDo.MultiOutput<InT, OutT>>,
        TransformConfigGenerator<ParDo.MultiOutput<InT, OutT>> {

  @Override
  public void translate(
      ParDo.MultiOutput<InT, OutT> transform,
      TransformHierarchy.Node node,
      TranslationContext ctx) {
    final PCollection<? extends InT> input = ctx.getInput(transform);
<<<<<<< HEAD
=======
    final Map<TupleTag<?>, Coder<?>> outputCoders =
        ctx.getCurrentTransform()
            .getOutputs()
            .entrySet()
            .stream()
            .filter(e -> e.getValue() instanceof PCollection)
            .collect(
                Collectors.toMap(e -> e.getKey(), e -> ((PCollection<?>) e.getValue()).getCoder()));

>>>>>>> b09b43b0
    final DoFnSignature signature = DoFnSignatures.getSignature(transform.getFn().getClass());
    final Coder<?> keyCoder =
        signature.usesState() ? ((KvCoder<?, ?>) input.getCoder()).getKeyCoder() : null;

    if (signature.usesTimers()) {
      throw new UnsupportedOperationException("DoFn with timers is not currently supported");
    }

    if (signature.processElement().isSplittable()) {
      throw new UnsupportedOperationException("Splittable DoFn is not currently supported");
    }

    final MessageStream<OpMessage<InT>> inputStream = ctx.getMessageStream(input);
    final List<MessageStream<OpMessage<InT>>> sideInputStreams =
        transform
            .getSideInputs()
            .stream()
            .map(ctx::<InT>getViewStream)
            .collect(Collectors.toList());
    final Map<TupleTag<?>, Integer> tagToIdMap = new HashMap<>();
    final Map<Integer, PCollection<?>> idToPCollectionMap = new HashMap<>();
    final ArrayList<Map.Entry<TupleTag<?>, PValue>> outputs =
        new ArrayList<>(node.getOutputs().entrySet());
    for (int id = 0; id < outputs.size(); ++id) {
      final Map.Entry<TupleTag<?>, PValue> taggedOutput = outputs.get(id);
      tagToIdMap.put(taggedOutput.getKey(), id);

      if (!(taggedOutput.getValue() instanceof PCollection)) {
        throw new IllegalArgumentException(
            "Expected side output to be PCollection, but was: " + taggedOutput.getValue());
      }
      final PCollection<?> sideOutputCollection = (PCollection<?>) taggedOutput.getValue();

      idToPCollectionMap.put(id, sideOutputCollection);
    }

    final Map<String, PCollectionView<?>> idToPValueMap = new HashMap<>();
    for (PCollectionView<?> view : transform.getSideInputs()) {
      idToPValueMap.put(ctx.getViewId(view), view);
    }

    final DoFnOp<InT, OutT, RawUnionValue> op =
        new DoFnOp<>(
            transform.getMainOutputTag(),
            transform.getFn(),
            keyCoder,
            (Coder<InT>) input.getCoder(),
            outputCoders,
            transform.getSideInputs(),
            transform.getAdditionalOutputTags().getAll(),
            input.getWindowingStrategy(),
            idToPValueMap,
            new DoFnOp.MultiOutputManagerFactory(tagToIdMap),
            node.getFullName());

    final MessageStream<OpMessage<InT>> mergedStreams;
    if (sideInputStreams.isEmpty()) {
      mergedStreams = inputStream;
    } else {
      MessageStream<OpMessage<InT>> mergedSideInputStreams =
          MessageStream.mergeAll(sideInputStreams).flatMap(new SideInputWatermarkFn());
      mergedStreams = inputStream.merge(Collections.singletonList(mergedSideInputStreams));
    }

    final MessageStream<OpMessage<RawUnionValue>> taggedOutputStream =
        mergedStreams.flatMap(OpAdapter.adapt(op));

    for (int outputIndex : tagToIdMap.values()) {
      registerSideOutputStream(
          taggedOutputStream, idToPCollectionMap.get(outputIndex), outputIndex, ctx);
    }
  }

  @Override
  public Map<String, String> createConfig(
      ParDo.MultiOutput<InT, OutT> transform, TransformHierarchy.Node node, ConfigContext ctx) {
    final Map<String, String> config = new HashMap<>();
    final DoFnSignature signature = DoFnSignatures.getSignature(transform.getFn().getClass());
    if (signature.usesState()) {
      // set up user state configs
      for (DoFnSignature.StateDeclaration state : signature.stateDeclarations().values()) {
        final String storeId = state.id();
        config.put(
            "stores." + storeId + ".factory",
            "org.apache.samza.storage.kv.RocksDbKeyValueStorageEngineFactory");
        config.put("stores." + storeId + ".key.serde", "byteSerde");
        config.put("stores." + storeId + ".msg.serde", "byteSerde");
      }
    }
    return config;
  }

  private <T> void registerSideOutputStream(
      MessageStream<OpMessage<RawUnionValue>> inputStream,
      PValue outputPValue,
      int outputIndex,
      TranslationContext ctx) {

    @SuppressWarnings("unchecked")
    final MessageStream<OpMessage<T>> outputStream =
        inputStream
            .filter(new FilterByUnionId(outputIndex))
            .flatMap(OpAdapter.adapt(new RawUnionValueToValue()));

    ctx.registerMessageStream(outputPValue, outputStream);
  }

  private class SideInputWatermarkFn
      implements FlatMapFunction<OpMessage<InT>, OpMessage<InT>>,
          WatermarkFunction<OpMessage<InT>> {

    @Override
    public Collection<OpMessage<InT>> apply(OpMessage<InT> message) {
      return Collections.singletonList(message);
    }

    @Override
    public Collection<OpMessage<InT>> processWatermark(long watermark) {
      return Collections.singletonList(OpMessage.ofSideInputWatermark(new Instant(watermark)));
    }

    @Override
    public Long getOutputWatermark() {
      // Always return max so the side input watermark will not be aggregated with main inputs.
      return Long.MAX_VALUE;
    }
  }

  private static class FilterByUnionId implements FilterFunction<OpMessage<RawUnionValue>> {
    private final int id;

    public FilterByUnionId(int id) {
      this.id = id;
    }

    @Override
    public boolean apply(OpMessage<RawUnionValue> message) {
      return message.getType() != OpMessage.Type.ELEMENT
          || message.getElement().getValue().getUnionTag() == id;
    }
  }

  private static class RawUnionValueToValue<OutT> implements Op<RawUnionValue, OutT, Void> {

    @Override
    public void processElement(WindowedValue<RawUnionValue> inputElement, OpEmitter<OutT> emitter) {
      @SuppressWarnings("unchecked")
      final OutT value = (OutT) inputElement.getValue().getValue();
      emitter.emitElement(inputElement.withValue(value));
    }
  }
}<|MERGE_RESOLUTION|>--- conflicted
+++ resolved
@@ -59,8 +59,6 @@
       TransformHierarchy.Node node,
       TranslationContext ctx) {
     final PCollection<? extends InT> input = ctx.getInput(transform);
-<<<<<<< HEAD
-=======
     final Map<TupleTag<?>, Coder<?>> outputCoders =
         ctx.getCurrentTransform()
             .getOutputs()
@@ -70,7 +68,6 @@
             .collect(
                 Collectors.toMap(e -> e.getKey(), e -> ((PCollection<?>) e.getValue()).getCoder()));
 
->>>>>>> b09b43b0
     final DoFnSignature signature = DoFnSignatures.getSignature(transform.getFn().getClass());
     final Coder<?> keyCoder =
         signature.usesState() ? ((KvCoder<?, ?>) input.getCoder()).getKeyCoder() : null;
