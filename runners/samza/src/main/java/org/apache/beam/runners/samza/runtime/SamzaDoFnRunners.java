/*
 * Licensed to the Apache Software Foundation (ASF) under one
 * or more contributor license agreements.  See the NOTICE file
 * distributed with this work for additional information
 * regarding copyright ownership.  The ASF licenses this file
 * to you under the Apache License, Version 2.0 (the
 * "License"); you may not use this file except in compliance
 * with the License.  You may obtain a copy of the License at
 *
 *     http://www.apache.org/licenses/LICENSE-2.0
 *
 * Unless required by applicable law or agreed to in writing, software
 * distributed under the License is distributed on an "AS IS" BASIS,
 * WITHOUT WARRANTIES OR CONDITIONS OF ANY KIND, either express or implied.
 * See the License for the specific language governing permissions and
 * limitations under the License.
 */
package org.apache.beam.runners.samza.runtime;

import java.util.List;
import java.util.Map;
import java.util.concurrent.LinkedBlockingQueue;
import org.apache.beam.runners.core.DoFnRunner;
import org.apache.beam.runners.core.DoFnRunners;
import org.apache.beam.runners.core.SideInputHandler;
import org.apache.beam.runners.core.StateInternals;
import org.apache.beam.runners.core.StatefulDoFnRunner;
import org.apache.beam.runners.core.StepContext;
import org.apache.beam.runners.core.TimerInternals;
import org.apache.beam.runners.fnexecution.control.BundleProgressHandler;
import org.apache.beam.runners.fnexecution.control.OutputReceiverFactory;
import org.apache.beam.runners.fnexecution.control.RemoteBundle;
import org.apache.beam.runners.fnexecution.control.StageBundleFactory;
import org.apache.beam.runners.fnexecution.state.StateRequestHandler;
import org.apache.beam.runners.samza.SamzaExecutionContext;
import org.apache.beam.runners.samza.SamzaPipelineOptions;
import org.apache.beam.runners.samza.metrics.DoFnRunnerWithMetrics;
import org.apache.beam.sdk.coders.Coder;
import org.apache.beam.sdk.fn.data.FnDataReceiver;
import org.apache.beam.sdk.state.BagState;
import org.apache.beam.sdk.state.TimeDomain;
import org.apache.beam.sdk.transforms.DoFn;
import org.apache.beam.sdk.transforms.DoFnSchemaInformation;
import org.apache.beam.sdk.transforms.reflect.DoFnSignature;
import org.apache.beam.sdk.transforms.reflect.DoFnSignatures;
import org.apache.beam.sdk.transforms.windowing.BoundedWindow;
import org.apache.beam.sdk.util.WindowedValue;
import org.apache.beam.sdk.values.KV;
import org.apache.beam.sdk.values.PCollectionView;
import org.apache.beam.sdk.values.TupleTag;
import org.apache.beam.sdk.values.TypeDescriptor;
import org.apache.beam.sdk.values.WindowingStrategy;
<<<<<<< HEAD
import org.apache.beam.vendor.guava.v20_0.com.google.common.collect.Iterables;
=======
import org.apache.beam.vendor.guava.v26_0_jre.com.google.common.collect.Iterables;
>>>>>>> d976ddc5
import org.apache.samza.context.Context;
import org.joda.time.Instant;

/** A factory for Samza runner translator to create underlying DoFnRunner used in {@link DoFnOp}. */
public class SamzaDoFnRunners {

  /** Create DoFnRunner for java runner. */
  public static <InT, FnOutT> DoFnRunner<InT, FnOutT> create(
      SamzaPipelineOptions pipelineOptions,
      DoFn<InT, FnOutT> doFn,
      WindowingStrategy<?, ?> windowingStrategy,
      String transformFullName,
      String transformId,
      Context context,
      TupleTag<FnOutT> mainOutputTag,
      SideInputHandler sideInputHandler,
      SamzaTimerInternalsFactory<?> timerInternalsFactory,
      Coder<?> keyCoder,
      DoFnRunners.OutputManager outputManager,
      Coder<InT> inputCoder,
      List<TupleTag<?>> sideOutputTags,
      Map<TupleTag<?>, Coder<?>> outputCoders,
      DoFnSchemaInformation doFnSchemaInformation,
      Map<String, PCollectionView<?>> sideInputMapping) {
    final KeyedInternals keyedInternals;
    final TimerInternals timerInternals;
    final StateInternals stateInternals;
    final DoFnSignature signature = DoFnSignatures.getSignature(doFn.getClass());
    final SamzaStoreStateInternals.Factory<?> stateInternalsFactory =
        SamzaStoreStateInternals.createStateInternalFactory(
            transformId, keyCoder, context.getTaskContext(), pipelineOptions, signature);

    final SamzaExecutionContext executionContext =
        (SamzaExecutionContext) context.getApplicationContainerContext();
    if (signature.usesState()) {
      keyedInternals = new KeyedInternals(stateInternalsFactory, timerInternalsFactory);
      stateInternals = keyedInternals.stateInternals();
      timerInternals = keyedInternals.timerInternals();
    } else {
      keyedInternals = null;
      stateInternals = stateInternalsFactory.stateInternalsForKey(null);
      timerInternals = timerInternalsFactory.timerInternalsForKey(null);
    }

    final StepContext stepContext = createStepContext(stateInternals, timerInternals);
    final DoFnRunner<InT, FnOutT> underlyingRunner =
        DoFnRunners.simpleRunner(
            pipelineOptions,
            doFn,
            sideInputHandler,
            outputManager,
            mainOutputTag,
            sideOutputTags,
            stepContext,
            inputCoder,
            outputCoders,
            windowingStrategy,
            doFnSchemaInformation,
            sideInputMapping);

    final DoFnRunner<InT, FnOutT> doFnRunnerWithMetrics =
        pipelineOptions.getEnableMetrics()
            ? DoFnRunnerWithMetrics.wrap(
                underlyingRunner, executionContext.getMetricsContainer(), transformFullName)
            : underlyingRunner;

    if (keyedInternals != null) {
      final DoFnRunner<InT, FnOutT> statefulDoFnRunner =
          DoFnRunners.defaultStatefulDoFnRunner(
              doFn,
              inputCoder,
              doFnRunnerWithMetrics,
              stepContext,
              windowingStrategy,
              new StatefulDoFnRunner.TimeInternalsCleanupTimer(timerInternals, windowingStrategy),
              createStateCleaner(doFn, windowingStrategy, keyedInternals.stateInternals()));

      return new DoFnRunnerWithKeyedInternals<>(statefulDoFnRunner, keyedInternals);
    } else {
      return doFnRunnerWithMetrics;
    }
  }

  /** Creates a {@link StepContext} that allows accessing state and timer internals. */
  private static StepContext createStepContext(
      StateInternals stateInternals, TimerInternals timerInternals) {
    return new StepContext() {
      @Override
      public StateInternals stateInternals() {
        return stateInternals;
      }

      @Override
      public TimerInternals timerInternals() {
        return timerInternals;
      }
    };
  }

  @SuppressWarnings("unchecked")
  private static <InT, FnOutT> StatefulDoFnRunner.StateCleaner<?> createStateCleaner(
      DoFn<InT, FnOutT> doFn,
      WindowingStrategy<?, ?> windowingStrategy,
      StateInternals stateInternals) {
    final TypeDescriptor windowType = windowingStrategy.getWindowFn().getWindowTypeDescriptor();
    if (windowType.isSubtypeOf(TypeDescriptor.of(BoundedWindow.class))) {
      final Coder<? extends BoundedWindow> windowCoder =
          windowingStrategy.getWindowFn().windowCoder();
      return new StatefulDoFnRunner.StateInternalsStateCleaner<>(doFn, stateInternals, windowCoder);
    } else {
      return null;
    }
  }

  /** Create DoFnRunner for portable runner. */
  public static <InT, FnOutT> DoFnRunner<InT, FnOutT> createPortable(
      SamzaPipelineOptions pipelineOptions,
      BagState<WindowedValue<InT>> bundledEventsBag,
      DoFnRunners.OutputManager outputManager,
      StageBundleFactory stageBundleFactory,
      TupleTag<FnOutT> mainOutputTag,
      Map<String, TupleTag<?>> idToTupleTagMap,
      Context context,
      String transformFullName) {
    final SamzaExecutionContext executionContext =
        (SamzaExecutionContext) context.getApplicationContainerContext();
    final DoFnRunner<InT, FnOutT> sdkHarnessDoFnRunner =
        new SdkHarnessDoFnRunner<>(
            outputManager, stageBundleFactory, mainOutputTag, idToTupleTagMap, bundledEventsBag);
    return DoFnRunnerWithMetrics.wrap(
        sdkHarnessDoFnRunner, executionContext.getMetricsContainer(), transformFullName);
  }

  private static class SdkHarnessDoFnRunner<InT, FnOutT> implements DoFnRunner<InT, FnOutT> {
    private final DoFnRunners.OutputManager outputManager;
    private final StageBundleFactory stageBundleFactory;
    private final TupleTag<FnOutT> mainOutputTag;
    private final Map<String, TupleTag<?>> idToTupleTagMap;
    private final LinkedBlockingQueue<KV<String, FnOutT>> outputQueue = new LinkedBlockingQueue<>();
    private final BagState<WindowedValue<InT>> bundledEventsBag;
    private RemoteBundle remoteBundle;
    private FnDataReceiver<WindowedValue<?>> inputReceiver;

    private SdkHarnessDoFnRunner(
        DoFnRunners.OutputManager outputManager,
        StageBundleFactory stageBundleFactory,
        TupleTag<FnOutT> mainOutputTag,
        Map<String, TupleTag<?>> idToTupleTagMap,
        BagState<WindowedValue<InT>> bundledEventsBag) {
      this.outputManager = outputManager;
      this.stageBundleFactory = stageBundleFactory;
      this.mainOutputTag = mainOutputTag;
      this.idToTupleTagMap = idToTupleTagMap;
      this.bundledEventsBag = bundledEventsBag;
    }

    @Override
    public void startBundle() {
      try {
        OutputReceiverFactory receiverFactory =
            new OutputReceiverFactory() {
              @Override
              public FnDataReceiver<FnOutT> create(String pCollectionId) {
                return (receivedElement) -> {
                  // handover to queue, do not block the grpc thread
                  outputQueue.put(KV.of(pCollectionId, receivedElement));
                };
              }
            };

        remoteBundle =
            stageBundleFactory.getBundle(
                receiverFactory,
                StateRequestHandler.unsupported(),
                BundleProgressHandler.ignored());

<<<<<<< HEAD
=======
        // TODO: side input support needs to implement to handle this properly
>>>>>>> d976ddc5
        inputReceiver = Iterables.getOnlyElement(remoteBundle.getInputReceivers().values());
        bundledEventsBag
            .read()
            .forEach(
                elem -> {
                  try {
                    inputReceiver.accept(elem);
                  } catch (Exception e) {
                    throw new RuntimeException(e);
                  }
                });
      } catch (Exception e) {
        throw new RuntimeException(e);
      }
    }

    @Override
    public void processElement(WindowedValue<InT> elem) {
      try {
        bundledEventsBag.add(elem);
        inputReceiver.accept(elem);
        emitResults();
      } catch (Exception e) {
        throw new RuntimeException(e);
      }
    }

    private void emitResults() {
      KV<String, FnOutT> result;
      while ((result = outputQueue.poll()) != null) {
        outputManager.output(
            idToTupleTagMap.get(result.getKey()), (WindowedValue) result.getValue());
      }
    }

    @Override
    public void onTimer(
        String timerId,
        String timerFamilyId,
        BoundedWindow window,
        Instant timestamp,
        Instant outputTimestamp,
        TimeDomain timeDomain) {}

    @Override
    public void finishBundle() {
      try {
        // RemoteBundle close blocks until all results are received
        remoteBundle.close();
        emitResults();
        bundledEventsBag.clear();
      } catch (Exception e) {
        throw new RuntimeException("Failed to finish remote bundle", e);
      } finally {
        remoteBundle = null;
        inputReceiver = null;
      }
    }

    @Override
    public DoFn<InT, FnOutT> getFn() {
      throw new UnsupportedOperationException();
    }
  }
}<|MERGE_RESOLUTION|>--- conflicted
+++ resolved
@@ -50,11 +50,7 @@
 import org.apache.beam.sdk.values.TupleTag;
 import org.apache.beam.sdk.values.TypeDescriptor;
 import org.apache.beam.sdk.values.WindowingStrategy;
-<<<<<<< HEAD
-import org.apache.beam.vendor.guava.v20_0.com.google.common.collect.Iterables;
-=======
 import org.apache.beam.vendor.guava.v26_0_jre.com.google.common.collect.Iterables;
->>>>>>> d976ddc5
 import org.apache.samza.context.Context;
 import org.joda.time.Instant;
 
@@ -231,10 +227,7 @@
                 StateRequestHandler.unsupported(),
                 BundleProgressHandler.ignored());
 
-<<<<<<< HEAD
-=======
         // TODO: side input support needs to implement to handle this properly
->>>>>>> d976ddc5
         inputReceiver = Iterables.getOnlyElement(remoteBundle.getInputReceivers().values());
         bundledEventsBag
             .read()
