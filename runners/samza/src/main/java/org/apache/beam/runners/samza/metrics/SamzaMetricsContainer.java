/*
 * Licensed to the Apache Software Foundation (ASF) under one
 * or more contributor license agreements.  See the NOTICE file
 * distributed with this work for additional information
 * regarding copyright ownership.  The ASF licenses this file
 * to you under the Apache License, Version 2.0 (the
 * "License"); you may not use this file except in compliance
 * with the License.  You may obtain a copy of the License at
 *
 *     http://www.apache.org/licenses/LICENSE-2.0
 *
 * Unless required by applicable law or agreed to in writing, software
 * distributed under the License is distributed on an "AS IS" BASIS,
 * WITHOUT WARRANTIES OR CONDITIONS OF ANY KIND, either express or implied.
 * See the License for the specific language governing permissions and
 * limitations under the License.
 */
package org.apache.beam.runners.samza.metrics;

import java.util.ArrayList;
import java.util.Arrays;
import java.util.Collections;
import java.util.List;
import java.util.concurrent.ConcurrentHashMap;
import java.util.function.Consumer;
import org.apache.beam.runners.core.metrics.DefaultMetricResults;
import org.apache.beam.runners.core.metrics.GaugeData;
import org.apache.beam.runners.core.metrics.MetricUpdates;
import org.apache.beam.runners.core.metrics.MetricsContainerImpl;
import org.apache.beam.runners.core.metrics.MetricsContainerStepMap;
import org.apache.beam.sdk.metrics.DistributionResult;
import org.apache.beam.sdk.metrics.GaugeResult;
import org.apache.beam.sdk.metrics.MetricQueryResults;
import org.apache.beam.sdk.metrics.MetricResult;
import org.apache.beam.sdk.metrics.MetricResults;
import org.apache.beam.sdk.metrics.MetricsContainer;
import org.apache.samza.config.Config;
import org.apache.samza.metrics.Counter;
import org.apache.samza.metrics.Gauge;
import org.apache.samza.metrics.Metric;
import org.apache.samza.metrics.MetricsRegistryMap;
import org.slf4j.Logger;
import org.slf4j.LoggerFactory;

/**
 * This class holds the {@link MetricsContainer}s for BEAM metrics, and update the results to Samza
 * metrics.
 */
@SuppressWarnings({
  "nullness" // TODO(https://issues.apache.org/jira/browse/BEAM-10402)
})
public class SamzaMetricsContainer {

  private static final Logger LOG = LoggerFactory.getLogger(SamzaMetricsContainer.class);
  private static final String BEAM_METRICS_GROUP = "BeamMetrics";
<<<<<<< HEAD
  private static final String DELIMITER = "-";
  // global metrics container is the default container that can be used in user threads
  public static final String GLOBAL_CONTAINER_STEP_NAME = "GLOBAL_METRICS";
  public static final String USE_SHORT_METRIC_NAMES_CONFIG =
      "beam.samza.metrics.useShortMetricNames";
=======
>>>>>>> a5d5b64b

  private final MetricsContainerStepMap metricsContainers = new MetricsContainerStepMap();
  private final MetricsRegistryMap metricsRegistry;
  private final boolean useShortMetricNames;

  public SamzaMetricsContainer(MetricsRegistryMap metricsRegistry, Config config) {
    this.metricsRegistry = metricsRegistry;
    this.useShortMetricNames = config.getBoolean(USE_SHORT_METRIC_NAMES_CONFIG, false);
    this.metricsRegistry.metrics().put(BEAM_METRICS_GROUP, new ConcurrentHashMap<>());
    LOG.info("Creating Samza metrics container with userShortMetricName = {}", useShortMetricNames);
  }

  public MetricsContainer getContainer(String stepName) {
    return this.metricsContainers.getContainer(stepName);
  }

  public MetricsContainerStepMap getContainers() {
    return this.metricsContainers;
  }

  /** Update Beam metrics to Samza metrics for the current step and global step. */
  public void updateMetrics(String stepName) {

    assert metricsRegistry != null;

    // Since global metrics do not belong to any step, we need to update it in every step.
    final MetricResults metricResults =
        asAttemptedOnlyMetricResultsForSteps(
            metricsContainers, Arrays.asList(stepName, GLOBAL_CONTAINER_STEP_NAME));
    final MetricQueryResults results = metricResults.allMetrics();

    final CounterUpdater updateCounter = new CounterUpdater();
    results.getCounters().forEach(updateCounter);

    final GaugeUpdater updateGauge = new GaugeUpdater();
    results.getGauges().forEach(updateGauge);

    final DistributionUpdater updateDistribution = new DistributionUpdater();
    results.getDistributions().forEach(updateDistribution);
  }

  private class CounterUpdater implements Consumer<MetricResult<Long>> {
    @Override
    public void accept(MetricResult<Long> metricResult) {
      final String metricName = getMetricName(metricResult);
      Counter counter = (Counter) getSamzaMetricFor(metricName);
      if (counter == null) {
        counter = metricsRegistry.newCounter(BEAM_METRICS_GROUP, metricName);
      }
      counter.dec(counter.getCount());
      counter.inc(metricResult.getAttempted());
    }
  }

  private class GaugeUpdater implements Consumer<MetricResult<GaugeResult>> {
    @Override
    public void accept(MetricResult<GaugeResult> metricResult) {
      final String metricName = getMetricName(metricResult);
      @SuppressWarnings("unchecked")
      Gauge<Long> gauge = (Gauge<Long>) getSamzaMetricFor(metricName);
      if (gauge == null) {
        gauge = metricsRegistry.newGauge(BEAM_METRICS_GROUP, metricName, 0L);
      }
      gauge.set(metricResult.getAttempted().getValue());
    }
  }

  private class DistributionUpdater implements Consumer<MetricResult<DistributionResult>> {
    @Override
    public void accept(MetricResult<DistributionResult> metricResult) {
      final String metricName = getMetricName(metricResult);
      final DistributionResult distributionResult = metricResult.getAttempted();
      setLongGauge(metricName + "Sum", distributionResult.getSum());
      setLongGauge(metricName + "Count", distributionResult.getCount());
      setLongGauge(metricName + "Max", distributionResult.getMax());
      setLongGauge(metricName + "Min", distributionResult.getMin());
      distributionResult
          .getPercentiles()
          .forEach(
              (percentile, percentileValue) -> {
                final String percentileMetricName = metricName + getPercentileSuffix(percentile);
                @SuppressWarnings("unchecked")
                Gauge<Double> gauge = (Gauge<Double>) getSamzaMetricFor(percentileMetricName);
                if (gauge == null) {
                  gauge = metricsRegistry.newGauge(BEAM_METRICS_GROUP, percentileMetricName, 0.0D);
                }
                gauge.set(percentileValue);
              });
    }

    private void setLongGauge(String metricName, Long value) {
      @SuppressWarnings("unchecked")
      Gauge<Long> gauge = (Gauge<Long>) getSamzaMetricFor(metricName);
      if (gauge == null) {
        gauge = metricsRegistry.newGauge(BEAM_METRICS_GROUP, metricName, 0L);
      }
      gauge.set(value);
    }

    private String getPercentileSuffix(Double value) {
      String strValue;
      if (value == value.intValue()) {
        strValue = String.valueOf(value.intValue());
      } else {
        strValue = String.valueOf(value).replace(".", "_");
      }
      return "P" + strValue;
    }
  }

  private Metric getSamzaMetricFor(String metricName) {
    return metricsRegistry.getGroup(BEAM_METRICS_GROUP).get(metricName);
  }

  private String getMetricName(MetricResult<?> metricResult) {
    return useShortMetricNames
        ? metricResult.getName().toString()
        : metricResult.getKey().toString();
  }

  /**
   * Similar to {@link MetricsContainerStepMap#asAttemptedOnlyMetricResults}, it gets the metrics
   * results from the MetricsContainerStepMap. Instead of getting from all steps, it gets result
   * from only interested steps. Thus, it's more efficient.
   */
  private static MetricResults asAttemptedOnlyMetricResultsForSteps(
      MetricsContainerStepMap metricsContainers, List<String> steps) {
    List<MetricResult<Long>> counters = new ArrayList<>();
    List<MetricResult<GaugeResult>> gauges = new ArrayList<>();

    for (String step : steps) {
      MetricsContainerImpl container = metricsContainers.getContainer(step);
      MetricUpdates cumulative = container.getUpdates();

      // Merging counters
      for (MetricUpdates.MetricUpdate<Long> counterUpdate : cumulative.counterUpdates()) {
        counters.add(MetricResult.attempted(counterUpdate.getKey(), counterUpdate.getUpdate()));
      }

      // Merging gauges
      for (MetricUpdates.MetricUpdate<GaugeData> gaugeUpdate : cumulative.gaugeUpdates()) {
        gauges.add(
            MetricResult.attempted(gaugeUpdate.getKey(), gaugeUpdate.getUpdate().extractResult()));
      }
    }

    return new DefaultMetricResults(counters, Collections.emptyList(), gauges);
  }
}<|MERGE_RESOLUTION|>--- conflicted
+++ resolved
@@ -53,14 +53,10 @@
 
   private static final Logger LOG = LoggerFactory.getLogger(SamzaMetricsContainer.class);
   private static final String BEAM_METRICS_GROUP = "BeamMetrics";
-<<<<<<< HEAD
-  private static final String DELIMITER = "-";
   // global metrics container is the default container that can be used in user threads
   public static final String GLOBAL_CONTAINER_STEP_NAME = "GLOBAL_METRICS";
   public static final String USE_SHORT_METRIC_NAMES_CONFIG =
       "beam.samza.metrics.useShortMetricNames";
-=======
->>>>>>> a5d5b64b
 
   private final MetricsContainerStepMap metricsContainers = new MetricsContainerStepMap();
   private final MetricsRegistryMap metricsRegistry;
