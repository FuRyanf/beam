--- conflicted
+++ resolved
@@ -17,8 +17,7 @@
  */
 package org.apache.beam.runners.samza;
 
-<<<<<<< HEAD
-import static com.google.common.base.Preconditions.checkState;
+import static org.apache.beam.vendor.guava.v20_0.com.google.common.base.Preconditions.checkState;
 
 import java.time.Duration;
 import java.util.concurrent.ExecutorService;
@@ -35,9 +34,6 @@
 import org.apache.beam.runners.fnexecution.environment.EnvironmentFactory;
 import org.apache.beam.runners.fnexecution.environment.RemoteEnvironment;
 import org.apache.beam.runners.fnexecution.state.GrpcStateService;
-=======
-import org.apache.beam.runners.fnexecution.control.JobBundleFactory;
->>>>>>> c0f20401
 import org.apache.beam.runners.samza.metrics.SamzaMetricsContainer;
 import org.apache.beam.sdk.fn.stream.OutboundObserverFactory;
 import org.apache.samza.context.ApplicationContainerContext;
@@ -57,7 +53,6 @@
   private final SamzaPipelineOptions options;
   private SamzaMetricsContainer metricsContainer;
   private JobBundleFactory jobBundleFactory;
-<<<<<<< HEAD
   private GrpcFnServer<FnApiControlClientPoolService> fnControlServer;
   private GrpcFnServer<GrpcDataService> fnDataServer;
   private GrpcFnServer<GrpcStateService> fnStateServer;
@@ -70,8 +65,6 @@
   public SamzaPipelineOptions getPipelineOptions() {
     return options;
   }
-=======
->>>>>>> c0f20401
 
   public SamzaMetricsContainer getMetricsContainer() {
     return this.metricsContainer;
@@ -88,7 +81,6 @@
   void setJobBundleFactory(JobBundleFactory jobBundleFactory) {
     this.jobBundleFactory = jobBundleFactory;
   }
-<<<<<<< HEAD
 
   @Override
   public void start() {
@@ -124,7 +116,7 @@
         // TODO: use JobBundleFactoryBase.WrappedSdkHarnessClient.wrapping
         jobBundleFactory =
             SingleEnvironmentInstanceJobBundleFactory.create(
-                environmentFactory, fnDataServer, fnStateServer);
+                environmentFactory, fnDataServer, fnStateServer, null);
       } catch (Exception e) {
         throw new RuntimeException(
             "Running samza in Beam portable mode but failed to create job bundle factory", e);
@@ -165,6 +157,4 @@
       return SamzaExecutionContext.this;
     }
   }
-=======
->>>>>>> c0f20401
 }