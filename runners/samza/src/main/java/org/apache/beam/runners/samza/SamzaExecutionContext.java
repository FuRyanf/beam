/*
 * Licensed to the Apache Software Foundation (ASF) under one
 * or more contributor license agreements.  See the NOTICE file
 * distributed with this work for additional information
 * regarding copyright ownership.  The ASF licenses this file
 * to you under the Apache License, Version 2.0 (the
 * "License"); you may not use this file except in compliance
 * with the License.  You may obtain a copy of the License at
 *
 *     http://www.apache.org/licenses/LICENSE-2.0
 *
 * Unless required by applicable law or agreed to in writing, software
 * distributed under the License is distributed on an "AS IS" BASIS,
 * WITHOUT WARRANTIES OR CONDITIONS OF ANY KIND, either express or implied.
 * See the License for the specific language governing permissions and
 * limitations under the License.
 */
package org.apache.beam.runners.samza;

<<<<<<< HEAD
import static org.apache.beam.vendor.guava.v20_0.com.google.common.base.Preconditions.checkState;

import java.io.File;
import java.io.IOException;
import java.nio.charset.Charset;
import java.nio.file.Files;
import java.nio.file.attribute.PosixFilePermissions;
import java.time.Duration;
import java.util.UUID;
=======
import static org.apache.beam.vendor.guava.v26_0_jre.com.google.common.base.Preconditions.checkState;

import java.time.Duration;
>>>>>>> d976ddc5
import java.util.concurrent.ExecutorService;
import java.util.concurrent.Executors;
import org.apache.beam.runners.fnexecution.GrpcFnServer;
import org.apache.beam.runners.fnexecution.ServerFactory;
import org.apache.beam.runners.fnexecution.control.ControlClientPool;
import org.apache.beam.runners.fnexecution.control.FnApiControlClientPoolService;
import org.apache.beam.runners.fnexecution.control.InstructionRequestHandler;
import org.apache.beam.runners.fnexecution.control.JobBundleFactory;
import org.apache.beam.runners.fnexecution.control.MapControlClientPool;
import org.apache.beam.runners.fnexecution.control.SingleEnvironmentInstanceJobBundleFactory;
import org.apache.beam.runners.fnexecution.data.GrpcDataService;
import org.apache.beam.runners.fnexecution.environment.EnvironmentFactory;
import org.apache.beam.runners.fnexecution.environment.RemoteEnvironment;
import org.apache.beam.runners.fnexecution.state.GrpcStateService;
import org.apache.beam.runners.samza.metrics.SamzaMetricsContainer;
import org.apache.beam.sdk.fn.IdGenerator;
import org.apache.beam.sdk.fn.IdGenerators;
import org.apache.beam.sdk.fn.stream.OutboundObserverFactory;
<<<<<<< HEAD
import org.apache.beam.vendor.grpc.v1p13p1.io.netty.util.internal.StringUtil;
import org.apache.commons.io.FileUtils;
=======
>>>>>>> d976ddc5
import org.apache.samza.context.ApplicationContainerContext;
import org.apache.samza.context.ApplicationContainerContextFactory;
import org.apache.samza.context.ContainerContext;
import org.apache.samza.context.ExternalContext;
import org.apache.samza.context.JobContext;
import org.apache.samza.metrics.MetricsRegistryMap;
import org.slf4j.Logger;
import org.slf4j.LoggerFactory;

/** Runtime context for the Samza runner. */
public class SamzaExecutionContext implements ApplicationContainerContext {
  private static final Logger LOG = LoggerFactory.getLogger(SamzaExecutionContext.class);
  private static final String SAMZA_WORKER_ID = "samza_py_worker_id";

  private final SamzaPipelineOptions options;
  private SamzaMetricsContainer metricsContainer;
  private JobBundleFactory jobBundleFactory;
  private GrpcFnServer<FnApiControlClientPoolService> fnControlServer;
  private GrpcFnServer<GrpcDataService> fnDataServer;
  private GrpcFnServer<GrpcStateService> fnStateServer;
  private ControlClientPool controlClientPool;
  private ExecutorService dataExecutor;
  private IdGenerator idGenerator = IdGenerators.incrementingLongs();

  public SamzaExecutionContext(SamzaPipelineOptions options) {
    this.options = options;
  }

  public SamzaPipelineOptions getPipelineOptions() {
    return options;
  }

  public SamzaMetricsContainer getMetricsContainer() {
    return this.metricsContainer;
  }

  void setMetricsContainer(SamzaMetricsContainer metricsContainer) {
    this.metricsContainer = metricsContainer;
  }

  public JobBundleFactory getJobBundleFactory() {
    return this.jobBundleFactory;
  }

  void setJobBundleFactory(JobBundleFactory jobBundleFactory) {
    this.jobBundleFactory = jobBundleFactory;
  }

<<<<<<< HEAD
  private static ServerFactory createControlServerFactory(
      int controlPort, boolean useToken, String token) throws IOException {
    if (useToken) {
      return ServerFactory.createSecureLocalServerFactory(() -> controlPort, token);
    } else {
      return ServerFactory.createWithPortSupplier(() -> controlPort);
    }
  }

  private static ServerFactory createDataStateServerFactory(boolean useToken, String token)
      throws IOException {
    if (useToken) {
      return ServerFactory.createSecureLocalServerFactory(() -> 0, token);
    } else {
      return ServerFactory.createDefault();
    }
  }

  private static void writeFsTokenToFile(String tokenPath, String token) throws IOException {
    final File file = new File(tokenPath);
    if (!file.createNewFile()) {
      LOG.info("Fs token file already exists. Will override.");
    }
    Files.setPosixFilePermissions(file.toPath(), PosixFilePermissions.fromString("rw-------"));
    FileUtils.writeStringToFile(file, token, Charset.defaultCharset());
  }

=======
>>>>>>> d976ddc5
  @Override
  public void start() {
    checkState(getJobBundleFactory() == null, "jobBundleFactory has been created!");

    if (SamzaRunnerOverrideConfigs.isPortableMode(options)) {
      try {
        controlClientPool = MapControlClientPool.create();
        dataExecutor = Executors.newCachedThreadPool();

<<<<<<< HEAD
        final String fsTokenPath = SamzaRunnerOverrideConfigs.getFsTokenPath(options);
        final String fsToken = UUID.randomUUID().toString(); // 128 bits
        final boolean useToken = !StringUtil.isNullOrEmpty(fsTokenPath);

        if (useToken) {
          LOG.info("Creating secure (auth-enabled) channels with fs token path: {}", fsTokenPath);
          writeFsTokenToFile(fsTokenPath, fsToken);
        } else {
          LOG.info("Fs token path not provided. Will create channels in insecure mode.");
        }

        final ServerFactory controlServerFactory =
            createControlServerFactory(
                SamzaRunnerOverrideConfigs.getFnControlPort(options), useToken, fsToken);
        final ServerFactory dataStateServerFactory =
            createDataStateServerFactory(useToken, fsToken);

=======
>>>>>>> d976ddc5
        fnControlServer =
            GrpcFnServer.allocatePortAndCreateFor(
                FnApiControlClientPoolService.offeringClientsToPool(
                    controlClientPool.getSink(), () -> SAMZA_WORKER_ID),
<<<<<<< HEAD
                controlServerFactory);
=======
                ServerFactory.createWithPortSupplier(
                    () -> SamzaRunnerOverrideConfigs.getFnControlPort(options)));
>>>>>>> d976ddc5
        LOG.info("Started control server on port {}", fnControlServer.getServer().getPort());

        fnDataServer =
            GrpcFnServer.allocatePortAndCreateFor(
<<<<<<< HEAD
                GrpcDataService.create(dataExecutor, OutboundObserverFactory.serverDirect()),
                dataStateServerFactory);
=======
                GrpcDataService.create(
                    options, dataExecutor, OutboundObserverFactory.serverDirect()),
                ServerFactory.createDefault());
>>>>>>> d976ddc5
        LOG.info("Started data server on port {}", fnDataServer.getServer().getPort());

        fnStateServer =
            GrpcFnServer.allocatePortAndCreateFor(
<<<<<<< HEAD
                GrpcStateService.create(), dataStateServerFactory);
=======
                GrpcStateService.create(), ServerFactory.createDefault());
>>>>>>> d976ddc5
        LOG.info("Started state server on port {}", fnStateServer.getServer().getPort());

        final long waitTimeoutMs =
            SamzaRunnerOverrideConfigs.getControlClientWaitTimeoutMs(options);
        LOG.info("Control client wait timeout config: " + waitTimeoutMs);

        final InstructionRequestHandler instructionHandler =
            controlClientPool.getSource().take(SAMZA_WORKER_ID, Duration.ofMillis(waitTimeoutMs));
        final EnvironmentFactory environmentFactory =
            environment -> RemoteEnvironment.forHandler(environment, instructionHandler);
        // TODO: use JobBundleFactoryBase.WrappedSdkHarnessClient.wrapping
        jobBundleFactory =
            SingleEnvironmentInstanceJobBundleFactory.create(
                environmentFactory, fnDataServer, fnStateServer, idGenerator);
        LOG.info("Started job bundle factory");
      } catch (Exception e) {
        throw new RuntimeException(
            "Running samza in Beam portable mode but failed to create job bundle factory", e);
      }

      setJobBundleFactory(jobBundleFactory);
    }
  }

  @Override
  public void stop() {
    closeAutoClosable(fnControlServer, "controlServer");
    fnControlServer = null;
    closeAutoClosable(fnDataServer, "dataServer");
    fnDataServer = null;
    closeAutoClosable(fnStateServer, "stateServer");
    fnStateServer = null;
    if (dataExecutor != null) {
      dataExecutor.shutdown();
      dataExecutor = null;
    }
    controlClientPool = null;
    closeAutoClosable(jobBundleFactory, "jobBundle");
    jobBundleFactory = null;
  }

  private static void closeAutoClosable(AutoCloseable closeable, String name) {
    try (AutoCloseable closer = closeable) {
      LOG.info("Closed {}", name);
    } catch (Exception e) {
      LOG.error(
          "Failed to close {}. Ignore since this is shutdown process...",
          closeable.getClass().getSimpleName(),
          e);
    }
  }

  /** The factory to return this {@link SamzaExecutionContext}. */
  public class Factory implements ApplicationContainerContextFactory<SamzaExecutionContext> {

    @Override
    public SamzaExecutionContext create(
        ExternalContext externalContext, JobContext jobContext, ContainerContext containerContext) {

      final MetricsRegistryMap metricsRegistry =
          (MetricsRegistryMap) containerContext.getContainerMetricsRegistry();
      SamzaExecutionContext.this.setMetricsContainer(new SamzaMetricsContainer(metricsRegistry));
      return SamzaExecutionContext.this;
    }
  }
}<|MERGE_RESOLUTION|>--- conflicted
+++ resolved
@@ -17,8 +17,7 @@
  */
 package org.apache.beam.runners.samza;
 
-<<<<<<< HEAD
-import static org.apache.beam.vendor.guava.v20_0.com.google.common.base.Preconditions.checkState;
+import static org.apache.beam.vendor.guava.v26_0_jre.com.google.common.base.Preconditions.checkState;
 
 import java.io.File;
 import java.io.IOException;
@@ -27,11 +26,6 @@
 import java.nio.file.attribute.PosixFilePermissions;
 import java.time.Duration;
 import java.util.UUID;
-=======
-import static org.apache.beam.vendor.guava.v26_0_jre.com.google.common.base.Preconditions.checkState;
-
-import java.time.Duration;
->>>>>>> d976ddc5
 import java.util.concurrent.ExecutorService;
 import java.util.concurrent.Executors;
 import org.apache.beam.runners.fnexecution.GrpcFnServer;
@@ -50,11 +44,8 @@
 import org.apache.beam.sdk.fn.IdGenerator;
 import org.apache.beam.sdk.fn.IdGenerators;
 import org.apache.beam.sdk.fn.stream.OutboundObserverFactory;
-<<<<<<< HEAD
-import org.apache.beam.vendor.grpc.v1p13p1.io.netty.util.internal.StringUtil;
+import org.apache.beam.vendor.grpc.v1p26p0.io.netty.util.internal.StringUtil;
 import org.apache.commons.io.FileUtils;
-=======
->>>>>>> d976ddc5
 import org.apache.samza.context.ApplicationContainerContext;
 import org.apache.samza.context.ApplicationContainerContextFactory;
 import org.apache.samza.context.ContainerContext;
@@ -103,7 +94,6 @@
     this.jobBundleFactory = jobBundleFactory;
   }
 
-<<<<<<< HEAD
   private static ServerFactory createControlServerFactory(
       int controlPort, boolean useToken, String token) throws IOException {
     if (useToken) {
@@ -131,8 +121,6 @@
     FileUtils.writeStringToFile(file, token, Charset.defaultCharset());
   }
 
-=======
->>>>>>> d976ddc5
   @Override
   public void start() {
     checkState(getJobBundleFactory() == null, "jobBundleFactory has been created!");
@@ -142,7 +130,6 @@
         controlClientPool = MapControlClientPool.create();
         dataExecutor = Executors.newCachedThreadPool();
 
-<<<<<<< HEAD
         final String fsTokenPath = SamzaRunnerOverrideConfigs.getFsTokenPath(options);
         final String fsToken = UUID.randomUUID().toString(); // 128 bits
         final boolean useToken = !StringUtil.isNullOrEmpty(fsTokenPath);
@@ -160,39 +147,23 @@
         final ServerFactory dataStateServerFactory =
             createDataStateServerFactory(useToken, fsToken);
 
-=======
->>>>>>> d976ddc5
         fnControlServer =
             GrpcFnServer.allocatePortAndCreateFor(
                 FnApiControlClientPoolService.offeringClientsToPool(
                     controlClientPool.getSink(), () -> SAMZA_WORKER_ID),
-<<<<<<< HEAD
                 controlServerFactory);
-=======
-                ServerFactory.createWithPortSupplier(
-                    () -> SamzaRunnerOverrideConfigs.getFnControlPort(options)));
->>>>>>> d976ddc5
         LOG.info("Started control server on port {}", fnControlServer.getServer().getPort());
 
         fnDataServer =
             GrpcFnServer.allocatePortAndCreateFor(
-<<<<<<< HEAD
-                GrpcDataService.create(dataExecutor, OutboundObserverFactory.serverDirect()),
-                dataStateServerFactory);
-=======
                 GrpcDataService.create(
                     options, dataExecutor, OutboundObserverFactory.serverDirect()),
-                ServerFactory.createDefault());
->>>>>>> d976ddc5
+                dataStateServerFactory);
         LOG.info("Started data server on port {}", fnDataServer.getServer().getPort());
 
         fnStateServer =
             GrpcFnServer.allocatePortAndCreateFor(
-<<<<<<< HEAD
                 GrpcStateService.create(), dataStateServerFactory);
-=======
-                GrpcStateService.create(), ServerFactory.createDefault());
->>>>>>> d976ddc5
         LOG.info("Started state server on port {}", fnStateServer.getServer().getPort());
 
         final long waitTimeoutMs =
