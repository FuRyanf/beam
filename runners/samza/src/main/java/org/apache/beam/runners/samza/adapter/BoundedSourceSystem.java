/*
 * Licensed to the Apache Software Foundation (ASF) under one
 * or more contributor license agreements.  See the NOTICE file
 * distributed with this work for additional information
 * regarding copyright ownership.  The ASF licenses this file
 * to you under the Apache License, Version 2.0 (the
 * "License"); you may not use this file except in compliance
 * with the License.  You may obtain a copy of the License at
 *
 *     http://www.apache.org/licenses/LICENSE-2.0
 *
 * Unless required by applicable law or agreed to in writing, software
 * distributed under the License is distributed on an "AS IS" BASIS,
 * WITHOUT WARRANTIES OR CONDITIONS OF ANY KIND, either express or implied.
 * See the License for the specific language governing permissions and
 * limitations under the License.
 */
package org.apache.beam.runners.samza.adapter;

import java.io.IOException;
import java.util.ArrayList;
import java.util.Collections;
import java.util.HashMap;
import java.util.HashSet;
import java.util.Iterator;
import java.util.List;
import java.util.Map;
import java.util.Set;
import java.util.concurrent.BlockingQueue;
import java.util.concurrent.LinkedBlockingQueue;
import java.util.concurrent.Semaphore;
import java.util.concurrent.TimeUnit;
import java.util.concurrent.atomic.AtomicInteger;
import java.util.function.Function;
import java.util.stream.Collectors;
import org.apache.beam.runners.core.construction.SerializablePipelineOptions;
import org.apache.beam.runners.core.serialization.Base64Serializer;
import org.apache.beam.runners.samza.SamzaPipelineOptions;
import org.apache.beam.runners.samza.metrics.FnWithMetricsWrapper;
import org.apache.beam.runners.samza.metrics.SamzaMetricsContainer;
import org.apache.beam.runners.samza.runtime.OpMessage;
import org.apache.beam.sdk.io.BoundedSource;
import org.apache.beam.sdk.io.BoundedSource.BoundedReader;
import org.apache.beam.sdk.transforms.windowing.BoundedWindow;
import org.apache.beam.sdk.util.WindowedValue;
import org.apache.beam.vendor.guava.v26_0_jre.com.google.common.collect.ImmutableMap;
import org.apache.samza.Partition;
import org.apache.samza.SamzaException;
import org.apache.samza.config.Config;
import org.apache.samza.metrics.MetricsRegistry;
import org.apache.samza.metrics.MetricsRegistryMap;
import org.apache.samza.system.IncomingMessageEnvelope;
import org.apache.samza.system.SystemAdmin;
import org.apache.samza.system.SystemConsumer;
import org.apache.samza.system.SystemFactory;
import org.apache.samza.system.SystemProducer;
import org.apache.samza.system.SystemStreamMetadata;
import org.apache.samza.system.SystemStreamMetadata.SystemStreamPartitionMetadata;
import org.apache.samza.system.SystemStreamPartition;
import org.slf4j.Logger;
import org.slf4j.LoggerFactory;

/**
 * A Samza system that supports reading from a Beam {@link BoundedSource}. The source is treated as
 * though it has a single partition and does not support checkpointing via a changelog stream. If
 * the job is restarted the bounded source will be consumed from the beginning.
 */
// TODO: instrumentation for the consumer
@SuppressWarnings({
  "nullness" // TODO(https://issues.apache.org/jira/browse/BEAM-10402)
})
public class BoundedSourceSystem {
  private static final Logger LOG = LoggerFactory.getLogger(BoundedSourceSystem.class);

  private static <T> List<BoundedSource<T>> split(
      BoundedSource<T> source, SamzaPipelineOptions pipelineOptions) throws Exception {
    final int numSplits = pipelineOptions.getMaxSourceParallelism();
    if (numSplits > 1) {
      final long estimatedSize = source.getEstimatedSizeBytes(pipelineOptions);
      // calculate the size of each split, rounded up to the ceiling.
      final long bundleSize = (estimatedSize + numSplits - 1) / numSplits;
      @SuppressWarnings("unchecked")
      final List<BoundedSource<T>> splits =
          (List<BoundedSource<T>>) source.split(bundleSize, pipelineOptions);
      // Need the empty check here because Samza doesn't handle empty partition well
      if (!splits.isEmpty()) {
        return splits;
      }
    }
    return Collections.singletonList(source);
  }

  /** A {@link SystemAdmin} for {@link BoundedSourceSystem}. */
  public static class Admin<T> implements SystemAdmin {
    private final BoundedSource<T> source;
    private final SamzaPipelineOptions pipelineOptions;

    public Admin(BoundedSource<T> source, SamzaPipelineOptions pipelineOptions) {
      this.source = source;
      this.pipelineOptions = pipelineOptions;
    }

    @Override
    public Map<SystemStreamPartition, String> getOffsetsAfter(
        Map<SystemStreamPartition, String> offsets) {
      // BEAM checkpoints the next offset so here we just need to return the map itself
      return offsets;
    }

    @Override
    public Map<String, SystemStreamMetadata> getSystemStreamMetadata(Set<String> streamNames) {
      return streamNames.stream()
          .collect(
              Collectors.toMap(
                  Function.<String>identity(),
                  streamName -> {
                    try {
                      List<BoundedSource<T>> splits = split(source, pipelineOptions);
                      final Map<Partition, SystemStreamPartitionMetadata> partitionMetaData =
                          new HashMap<>();
                      // we assume that the generated splits are stable,
                      // this is necessary so that the mapping of partition to source is correct
                      // in each container.
                      for (int i = 0; i < splits.size(); i++) {
                        partitionMetaData.put(
                            new Partition(i), new SystemStreamPartitionMetadata(null, null, null));
                      }
                      return new SystemStreamMetadata(streamName, partitionMetaData);
                    } catch (Exception e) {
                      throw new SamzaException("Fail to read stream metadata", e);
                    }
                  }));
    }

    @Override
    public Integer offsetComparator(String offset1, String offset2) {
      if (offset1 == null) {
        return offset2 == null ? 0 : -1;
      }

      if (offset2 == null) {
        return 1;
      }

      return Long.valueOf(offset1).compareTo(Long.valueOf(offset2));
    }
  }

  /**
   * A {@link SystemConsumer} for a {@link BoundedSource}. See {@link BoundedSourceSystem} for more
   * details.
   */
  public static class Consumer<T> implements SystemConsumer {
    private static final Logger LOG = LoggerFactory.getLogger(Consumer.class);
    private static final AtomicInteger NEXT_ID = new AtomicInteger();

    private final List<BoundedSource<T>> splits;
    private final SamzaPipelineOptions pipelineOptions;
    private final Map<BoundedReader<T>, SystemStreamPartition> readerToSsp = new HashMap<>();
    private final SamzaMetricsContainer metricsContainer;
    private final String stepName;

    private ReaderTask<T> readerTask;

    Consumer(
        BoundedSource<T> source,
        SamzaPipelineOptions pipelineOptions,
        SamzaMetricsContainer metricsContainer,
        String stepName) {
      try {
        splits = split(source, pipelineOptions);
      } catch (Exception e) {
        throw new SamzaException("Fail to split source", e);
      }
      this.pipelineOptions = pipelineOptions;
      this.metricsContainer = metricsContainer;
      this.stepName = stepName;
    }

    @Override
    public void start() {
      if (this.readerToSsp.isEmpty()) {
        throw new IllegalArgumentException(
            "Attempted to call start without assigned system stream partitions");
      }

      final int capacity = pipelineOptions.getSystemBufferSize();
      final FnWithMetricsWrapper metricsWrapper =
          pipelineOptions.getEnableMetrics()
              ? new FnWithMetricsWrapper(metricsContainer, stepName)
              : null;
      readerTask = new ReaderTask<>(readerToSsp, capacity, metricsWrapper);
      final Thread thread =
          new Thread(readerTask, "bounded-source-system-consumer-" + NEXT_ID.getAndIncrement());
      thread.start();
    }

    @Override
    public void stop() {
      // NOTE: this is not a blocking shutdown
      if (readerTask != null) {
        readerTask.stop();
      }
    }

    @Override
    public void register(SystemStreamPartition ssp, String offset) {
      final int partitionId = ssp.getPartition().getPartitionId();
      try {
        final BoundedReader<T> reader = splits.get(partitionId).createReader(pipelineOptions);
        readerToSsp.put(reader, ssp);
      } catch (Exception e) {
        throw new SamzaException("Error while creating source reader for ssp: " + ssp, e);
      }
    }

    @Override
    public Map<SystemStreamPartition, List<IncomingMessageEnvelope>> poll(
        Set<SystemStreamPartition> systemStreamPartitions, long timeout)
        throws InterruptedException {
      assert !readerToSsp.isEmpty(); // start should be called before poll

      final Map<SystemStreamPartition, List<IncomingMessageEnvelope>> envelopes = new HashMap<>();
      for (SystemStreamPartition ssp : systemStreamPartitions) {
        envelopes.put(ssp, readerTask.getNextMessages(ssp, timeout));
      }
      return envelopes;
    }

    private static class ReaderTask<T> implements Runnable {
      private final Map<BoundedReader<T>, SystemStreamPartition> readerToSsp;
      private final Map<SystemStreamPartition, LinkedBlockingQueue<IncomingMessageEnvelope>> queues;
      private final Semaphore available;
      private final FnWithMetricsWrapper metricsWrapper;

      // NOTE: we do not support recovery with a bounded source (we restart from the beginning),
      // so we do not need to have a way to tie an offset to a position in the bounded source.
      private long offset;
      private volatile Thread readerThread;
      private volatile boolean stopInvoked = false;
      private volatile Exception lastException;

      private ReaderTask(
          Map<BoundedReader<T>, SystemStreamPartition> readerToSsp,
          int capacity,
          FnWithMetricsWrapper metricsWrapper) {
        this.readerToSsp = readerToSsp;
        this.available = new Semaphore(capacity);
        this.metricsWrapper = metricsWrapper;

        final Map<SystemStreamPartition, LinkedBlockingQueue<IncomingMessageEnvelope>> qs =
            new HashMap<>();
        readerToSsp.values().forEach(ssp -> qs.put(ssp, new LinkedBlockingQueue<>()));
        this.queues = ImmutableMap.copyOf(qs);
      }

      @Override
      public void run() {
        readerThread = Thread.currentThread();

        final Set<BoundedReader<T>> availableReaders = new HashSet<>(readerToSsp.keySet());
        try {
          for (BoundedReader<T> reader : readerToSsp.keySet()) {
            boolean hasData = invoke(reader::start);
            if (hasData) {
              enqueueMessage(reader);
            } else {
              enqueueMaxWatermarkAndEndOfStream(reader);
              reader.close();
              availableReaders.remove(reader);
            }
          }

          while (!stopInvoked && !availableReaders.isEmpty()) {
            final Iterator<BoundedReader<T>> iter = availableReaders.iterator();
            while (iter.hasNext()) {
              final BoundedReader<T> reader = iter.next();
              final boolean hasData = invoke(reader::advance);
              if (hasData) {
                enqueueMessage(reader);
              } else {
                enqueueMaxWatermarkAndEndOfStream(reader);
                reader.close();
                iter.remove();
              }
            }
          }
        } catch (InterruptedException e) {
          // We use an interrupt to wake the reader from a blocking read under normal termination,
          // so ignore it here.
        } catch (Exception e) {
          setError(e);
        } finally {
          availableReaders.forEach(
              reader -> {
                try {
                  reader.close();
                } catch (IOException e) {
                  LOG.error(
                      "Reader task failed to close reader for ssp {}", readerToSsp.get(reader), e);
                }
              });
        }
      }

      private <X> X invoke(FnWithMetricsWrapper.SupplierWithException<X> fn) throws Exception {
        if (metricsWrapper != null) {
          return metricsWrapper.wrap(fn, true);
        } else {
          return fn.get();
        }
      }

      private void enqueueMessage(BoundedReader<T> reader) throws InterruptedException {
        final T value = reader.getCurrent();
        final WindowedValue<T> windowedValue =
            WindowedValue.timestampedValueInGlobalWindow(value, reader.getCurrentTimestamp());
        final SystemStreamPartition ssp = readerToSsp.get(reader);
        final IncomingMessageEnvelope envelope =
            new IncomingMessageEnvelope(
                ssp, Long.toString(offset++), null, OpMessage.ofElement(windowedValue));

        available.acquire();
        queues.get(ssp).put(envelope);
      }

      private void enqueueMaxWatermarkAndEndOfStream(BoundedReader<T> reader) {
        final SystemStreamPartition ssp = readerToSsp.get(reader);
        // Send the max watermark to force completion of any open windows.
        final IncomingMessageEnvelope watermarkEnvelope =
            IncomingMessageEnvelope.buildWatermarkEnvelope(
                ssp, BoundedWindow.TIMESTAMP_MAX_VALUE.getMillis());
        enqueueUninterruptibly(watermarkEnvelope);

        final IncomingMessageEnvelope endOfStreamEnvelope =
            IncomingMessageEnvelope.buildEndOfStreamEnvelope(ssp);
        enqueueUninterruptibly(endOfStreamEnvelope);
      }

      private void stop() {
        stopInvoked = true;

        final Thread readerThread = this.readerThread;
        if (readerThread != null) {
          readerThread.interrupt();
        }
      }

      private List<IncomingMessageEnvelope> getNextMessages(
          SystemStreamPartition ssp, long timeoutMillis) throws InterruptedException {
        if (lastException != null) {
          throw new RuntimeException(lastException);
        }

        final List<IncomingMessageEnvelope> envelopes = new ArrayList<>();
        final BlockingQueue<IncomingMessageEnvelope> queue = queues.get(ssp);
        final IncomingMessageEnvelope envelope = queue.poll(timeoutMillis, TimeUnit.MILLISECONDS);

        if (envelope != null) {
          envelopes.add(envelope);
          queue.drainTo(envelopes);
        }

        available.release(envelopes.size());

        if (lastException != null) {
          throw new RuntimeException(lastException);
        }

        return envelopes;
      }

      private void setError(Exception exception) {
        this.lastException = exception;
        // A dummy message used to force the consumer to wake up immediately and check the
        // lastException field, which will be populated.
        readerToSsp
            .values()
            .forEach(
                ssp -> {
                  final IncomingMessageEnvelope checkLastExceptionEvelope =
                      new IncomingMessageEnvelope(ssp, null, null, null);
                  enqueueUninterruptibly(checkLastExceptionEvelope);
                });
      }

      private void enqueueUninterruptibly(IncomingMessageEnvelope envelope) {
        final BlockingQueue<IncomingMessageEnvelope> queue =
            queues.get(envelope.getSystemStreamPartition());
        while (true) {
          try {
            queue.put(envelope);
            return;
          } catch (InterruptedException e) {
            // Some events require that we post an envelope to the queue even if the interrupt
            // flag was set (i.e. during a call to stop) to ensure that the consumer properly
            // shuts down. Consequently, if we receive an interrupt here we ignore it and retry
            // the put operation.
          }
        }
      }
    }
  }

  /**
   * A {@link SystemFactory} that produces a {@link BoundedSourceSystem} for a particular {@link
   * BoundedSource} registered in {@link Config}.
   */
  public static class Factory<T> implements SystemFactory {
    @Override
    public SystemConsumer getConsumer(String systemName, Config config, MetricsRegistry registry) {
      final String streamPrefix = "systems." + systemName;
      final Config scopedConfig = config.subset(streamPrefix + ".", true);

      return new Consumer<T>(
          getBoundedSource(scopedConfig),
          getPipelineOptions(config),
          new SamzaMetricsContainer((MetricsRegistryMap) registry, config),
          scopedConfig.get("stepName"));
    }

    @Override
    public SystemProducer getProducer(String systemName, Config config, MetricsRegistry registry) {
      LOG.info("System " + systemName + " does not have producer.");
      return null;
    }

    @Override
    public SystemAdmin getAdmin(String systemName, Config config) {
      final Config scopedConfig = config.subset("systems." + systemName + ".", true);
      return new Admin<T>(getBoundedSource(scopedConfig), getPipelineOptions(config));
    }

    private static <T> BoundedSource<T> getBoundedSource(Config config) {
      @SuppressWarnings("unchecked")
      final BoundedSource<T> source =
          Base64Serializer.deserializeUnchecked(config.get("source"), BoundedSource.class);
      return source;
    }

<<<<<<< HEAD
    static SamzaPipelineOptions getPipelineOptions(Config config) {
      final SamzaPipelineOptions options =
          Base64Serializer.deserializeUnchecked(
                  config.get("beamPipelineOptions"), SerializablePipelineOptions.class)
              .get()
              .as(SamzaPipelineOptions.class);
      options.setConfigOverride(new HashMap<>(config));
      return options;
=======
    private static SamzaPipelineOptions getPipelineOptions(Config config) {
      return Base64Serializer.deserializeUnchecked(
              config.get("beamPipelineOptions"), SerializablePipelineOptions.class)
          .get()
          .as(SamzaPipelineOptions.class);
>>>>>>> a5d5b64b
    }
  }
}<|MERGE_RESOLUTION|>--- conflicted
+++ resolved
@@ -438,22 +438,11 @@
       return source;
     }
 
-<<<<<<< HEAD
     static SamzaPipelineOptions getPipelineOptions(Config config) {
-      final SamzaPipelineOptions options =
-          Base64Serializer.deserializeUnchecked(
-                  config.get("beamPipelineOptions"), SerializablePipelineOptions.class)
-              .get()
-              .as(SamzaPipelineOptions.class);
-      options.setConfigOverride(new HashMap<>(config));
-      return options;
-=======
-    private static SamzaPipelineOptions getPipelineOptions(Config config) {
       return Base64Serializer.deserializeUnchecked(
               config.get("beamPipelineOptions"), SerializablePipelineOptions.class)
           .get()
           .as(SamzaPipelineOptions.class);
->>>>>>> a5d5b64b
     }
   }
 }