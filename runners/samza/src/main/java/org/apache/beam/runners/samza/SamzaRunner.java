/*
 * Licensed to the Apache Software Foundation (ASF) under one
 * or more contributor license agreements.  See the NOTICE file
 * distributed with this work for additional information
 * regarding copyright ownership.  The ASF licenses this file
 * to you under the Apache License, Version 2.0 (the
 * "License"); you may not use this file except in compliance
 * with the License.  You may obtain a copy of the License at
 *
 *     http://www.apache.org/licenses/LICENSE-2.0
 *
 * Unless required by applicable law or agreed to in writing, software
 * distributed under the License is distributed on an "AS IS" BASIS,
 * WITHOUT WARRANTIES OR CONDITIONS OF ANY KIND, either express or implied.
 * See the License for the specific language governing permissions and
 * limitations under the License.
 */
package org.apache.beam.runners.samza;

import java.util.Collections;
import java.util.HashMap;
import java.util.Iterator;
import java.util.Map;
import java.util.ServiceLoader;
import org.apache.beam.model.pipeline.v1.RunnerApi;
<<<<<<< HEAD
=======
import org.apache.beam.runners.core.construction.renderer.PipelineDotRenderer;
import org.apache.beam.runners.fnexecution.jobsubmission.PortablePipelineResult;
>>>>>>> d976ddc5
import org.apache.beam.runners.samza.translation.ConfigBuilder;
import org.apache.beam.runners.samza.translation.PViewToIdMapper;
import org.apache.beam.runners.samza.translation.PortableTranslationContext;
import org.apache.beam.runners.samza.translation.SamzaPipelineTranslator;
import org.apache.beam.runners.samza.translation.SamzaPortablePipelineTranslator;
import org.apache.beam.runners.samza.translation.SamzaTransformOverrides;
import org.apache.beam.runners.samza.translation.TranslationContext;
<<<<<<< HEAD
import org.apache.beam.runners.samza.util.PipelineDotRenderer;
import org.apache.beam.runners.samza.util.PortablePipelineDotRenderer;
=======
>>>>>>> d976ddc5
import org.apache.beam.sdk.Pipeline;
import org.apache.beam.sdk.PipelineRunner;
import org.apache.beam.sdk.metrics.MetricsEnvironment;
import org.apache.beam.sdk.options.PipelineOptions;
<<<<<<< HEAD
import org.apache.beam.sdk.values.PValue;
import org.apache.beam.vendor.guava.v20_0.com.google.common.collect.Iterators;
=======
import org.apache.beam.sdk.options.PipelineOptionsValidator;
import org.apache.beam.sdk.values.PValue;
import org.apache.beam.vendor.guava.v26_0_jre.com.google.common.collect.Iterators;
>>>>>>> d976ddc5
import org.apache.samza.application.StreamApplication;
import org.apache.samza.config.Config;
import org.apache.samza.context.ExternalContext;
import org.apache.samza.metrics.MetricsReporter;
import org.apache.samza.metrics.MetricsReporterFactory;
import org.apache.samza.runtime.ApplicationRunner;
import org.apache.samza.runtime.ApplicationRunners;
import org.slf4j.Logger;
import org.slf4j.LoggerFactory;

/**
 * A {@link PipelineRunner} that executes the operations in the {@link Pipeline} into an equivalent
 * Samza plan.
 */
public class SamzaRunner extends PipelineRunner<SamzaPipelineResult> {
  private static final Logger LOG = LoggerFactory.getLogger(SamzaRunner.class);
  private static final String BEAM_DOT_GRAPH = "beamDotGraph";

  public static SamzaRunner fromOptions(PipelineOptions opts) {
    final SamzaPipelineOptions samzaOptions =
        PipelineOptionsValidator.validate(SamzaPipelineOptions.class, opts);
    return new SamzaRunner(samzaOptions);
  }

  private final SamzaPipelineOptions options;
  private final SamzaPipelineLifeCycleListener listener;

  private SamzaRunner(SamzaPipelineOptions options) {
    this.options = options;
    final Iterator<SamzaPipelineLifeCycleListener.Registrar> listenerReg =
        ServiceLoader.load(SamzaPipelineLifeCycleListener.Registrar.class).iterator();
    this.listener =
        listenerReg.hasNext() ? Iterators.getOnlyElement(listenerReg).getLifeCycleListener() : null;
  }

<<<<<<< HEAD
  public SamzaPipelineResult runPortablePipeline(RunnerApi.Pipeline pipeline) {
    final String dotGraph = PortablePipelineDotRenderer.toDotString(pipeline);
=======
  public PortablePipelineResult runPortablePipeline(RunnerApi.Pipeline pipeline) {
    final String dotGraph = PipelineDotRenderer.toDotString(pipeline);
>>>>>>> d976ddc5
    LOG.info("Portable pipeline to run:\n{}", dotGraph);

    final ConfigBuilder configBuilder = new ConfigBuilder(options);
    SamzaPortablePipelineTranslator.createConfig(pipeline, configBuilder, options);
    configBuilder.put(BEAM_DOT_GRAPH, dotGraph);

    final Config config = configBuilder.build();
    options.setConfigOverride(config);

    if (listener != null) {
      listener.onInit(config, options);
    }

    final SamzaExecutionContext executionContext = new SamzaExecutionContext(options);
    final Map<String, MetricsReporterFactory> reporterFactories = getMetricsReporters();
    final StreamApplication app =
        appDescriptor -> {
          appDescriptor
              .withApplicationContainerContextFactory(executionContext.new Factory())
              .withMetricsReporterFactories(reporterFactories);
          SamzaPortablePipelineTranslator.translate(
              pipeline, new PortableTranslationContext(appDescriptor, options));
        };

<<<<<<< HEAD
    return runSamzaApp(app, config, executionContext);
=======
    ApplicationRunner runner = runSamzaApp(app, config);
    return new SamzaPortablePipelineResult(app, runner, executionContext, listener, config);
>>>>>>> d976ddc5
  }

  @Override
  public SamzaPipelineResult run(Pipeline pipeline) {
    MetricsEnvironment.setMetricsSupported(true);

    if (LOG.isDebugEnabled()) {
      LOG.debug("Pre-processed Beam pipeline:\n{}", PipelineDotRenderer.toDotString(pipeline));
    }

    pipeline.replaceAll(SamzaTransformOverrides.getDefaultOverrides());

    final String dotGraph = PipelineDotRenderer.toDotString(pipeline);
    LOG.info("Beam pipeline DOT graph:\n{}", dotGraph);

    final Map<PValue, String> idMap = PViewToIdMapper.buildIdMap(pipeline);
    final ConfigBuilder configBuilder = new ConfigBuilder(options);

    SamzaPipelineTranslator.createConfig(pipeline, options, idMap, configBuilder);
    configBuilder.put(BEAM_DOT_GRAPH, dotGraph);

    final Config config = configBuilder.build();
    options.setConfigOverride(config);
<<<<<<< HEAD

    if (listener != null) {
      listener.onInit(config, options);
    }

=======

    if (listener != null) {
      listener.onInit(config, options);
    }

>>>>>>> d976ddc5
    final SamzaExecutionContext executionContext = new SamzaExecutionContext(options);
    final Map<String, MetricsReporterFactory> reporterFactories = getMetricsReporters();

    final StreamApplication app =
        appDescriptor -> {
          appDescriptor.withApplicationContainerContextFactory(executionContext.new Factory());
          appDescriptor.withMetricsReporterFactories(reporterFactories);

          SamzaPipelineTranslator.translate(
              pipeline, new TranslationContext(appDescriptor, idMap, options));
        };

<<<<<<< HEAD
    return runSamzaApp(app, config, executionContext);
=======
    // perform a final round of validation for the pipeline options now that all configs are
    // generated
    SamzaPipelineOptionsValidator.validate(options);
    ApplicationRunner runner = runSamzaApp(app, config);
    return new SamzaPipelineResult(app, runner, executionContext, listener, config);
>>>>>>> d976ddc5
  }

  private Map<String, MetricsReporterFactory> getMetricsReporters() {
    if (options.getMetricsReporters() != null) {
      final Map<String, MetricsReporterFactory> reporters = new HashMap<>();
      for (int i = 0; i < options.getMetricsReporters().size(); i++) {
        final String name = "beam-metrics-reporter-" + i;
        final MetricsReporter reporter = options.getMetricsReporters().get(i);

        reporters.put(name, (MetricsReporterFactory) (nm, processorId, config) -> reporter);
        LOG.info(name + ": " + reporter.getClass().getName());
      }
      return reporters;
    } else {
      return Collections.emptyMap();
    }
  }

<<<<<<< HEAD
  private SamzaPipelineResult runSamzaApp(
      StreamApplication app, Config config, SamzaExecutionContext executionContext) {

    final ApplicationRunner runner = ApplicationRunners.getApplicationRunner(app, config);
    final SamzaPipelineResult result =
        new SamzaPipelineResult(app, runner, executionContext, listener, config);
=======
  private ApplicationRunner runSamzaApp(StreamApplication app, Config config) {

    final ApplicationRunner runner = ApplicationRunners.getApplicationRunner(app, config);
>>>>>>> d976ddc5

    ExternalContext externalContext = null;
    if (listener != null) {
      externalContext = listener.onStart();
    }

    runner.run(externalContext);

    if (listener != null
        && options.getSamzaExecutionEnvironment() == SamzaExecutionEnvironment.YARN) {
      listener.onSubmit();
    }

<<<<<<< HEAD
    return result;
=======
    return runner;
>>>>>>> d976ddc5
  }
}<|MERGE_RESOLUTION|>--- conflicted
+++ resolved
@@ -23,11 +23,8 @@
 import java.util.Map;
 import java.util.ServiceLoader;
 import org.apache.beam.model.pipeline.v1.RunnerApi;
-<<<<<<< HEAD
-=======
 import org.apache.beam.runners.core.construction.renderer.PipelineDotRenderer;
 import org.apache.beam.runners.fnexecution.jobsubmission.PortablePipelineResult;
->>>>>>> d976ddc5
 import org.apache.beam.runners.samza.translation.ConfigBuilder;
 import org.apache.beam.runners.samza.translation.PViewToIdMapper;
 import org.apache.beam.runners.samza.translation.PortableTranslationContext;
@@ -35,23 +32,13 @@
 import org.apache.beam.runners.samza.translation.SamzaPortablePipelineTranslator;
 import org.apache.beam.runners.samza.translation.SamzaTransformOverrides;
 import org.apache.beam.runners.samza.translation.TranslationContext;
-<<<<<<< HEAD
-import org.apache.beam.runners.samza.util.PipelineDotRenderer;
-import org.apache.beam.runners.samza.util.PortablePipelineDotRenderer;
-=======
->>>>>>> d976ddc5
 import org.apache.beam.sdk.Pipeline;
 import org.apache.beam.sdk.PipelineRunner;
 import org.apache.beam.sdk.metrics.MetricsEnvironment;
 import org.apache.beam.sdk.options.PipelineOptions;
-<<<<<<< HEAD
-import org.apache.beam.sdk.values.PValue;
-import org.apache.beam.vendor.guava.v20_0.com.google.common.collect.Iterators;
-=======
 import org.apache.beam.sdk.options.PipelineOptionsValidator;
 import org.apache.beam.sdk.values.PValue;
 import org.apache.beam.vendor.guava.v26_0_jre.com.google.common.collect.Iterators;
->>>>>>> d976ddc5
 import org.apache.samza.application.StreamApplication;
 import org.apache.samza.config.Config;
 import org.apache.samza.context.ExternalContext;
@@ -87,13 +74,8 @@
         listenerReg.hasNext() ? Iterators.getOnlyElement(listenerReg).getLifeCycleListener() : null;
   }
 
-<<<<<<< HEAD
-  public SamzaPipelineResult runPortablePipeline(RunnerApi.Pipeline pipeline) {
-    final String dotGraph = PortablePipelineDotRenderer.toDotString(pipeline);
-=======
   public PortablePipelineResult runPortablePipeline(RunnerApi.Pipeline pipeline) {
     final String dotGraph = PipelineDotRenderer.toDotString(pipeline);
->>>>>>> d976ddc5
     LOG.info("Portable pipeline to run:\n{}", dotGraph);
 
     final ConfigBuilder configBuilder = new ConfigBuilder(options);
@@ -118,12 +100,8 @@
               pipeline, new PortableTranslationContext(appDescriptor, options));
         };
 
-<<<<<<< HEAD
-    return runSamzaApp(app, config, executionContext);
-=======
     ApplicationRunner runner = runSamzaApp(app, config);
     return new SamzaPortablePipelineResult(app, runner, executionContext, listener, config);
->>>>>>> d976ddc5
   }
 
   @Override
@@ -147,19 +125,11 @@
 
     final Config config = configBuilder.build();
     options.setConfigOverride(config);
-<<<<<<< HEAD
 
     if (listener != null) {
       listener.onInit(config, options);
     }
 
-=======
-
-    if (listener != null) {
-      listener.onInit(config, options);
-    }
-
->>>>>>> d976ddc5
     final SamzaExecutionContext executionContext = new SamzaExecutionContext(options);
     final Map<String, MetricsReporterFactory> reporterFactories = getMetricsReporters();
 
@@ -172,15 +142,11 @@
               pipeline, new TranslationContext(appDescriptor, idMap, options));
         };
 
-<<<<<<< HEAD
-    return runSamzaApp(app, config, executionContext);
-=======
     // perform a final round of validation for the pipeline options now that all configs are
     // generated
     SamzaPipelineOptionsValidator.validate(options);
     ApplicationRunner runner = runSamzaApp(app, config);
     return new SamzaPipelineResult(app, runner, executionContext, listener, config);
->>>>>>> d976ddc5
   }
 
   private Map<String, MetricsReporterFactory> getMetricsReporters() {
@@ -199,18 +165,9 @@
     }
   }
 
-<<<<<<< HEAD
-  private SamzaPipelineResult runSamzaApp(
-      StreamApplication app, Config config, SamzaExecutionContext executionContext) {
-
-    final ApplicationRunner runner = ApplicationRunners.getApplicationRunner(app, config);
-    final SamzaPipelineResult result =
-        new SamzaPipelineResult(app, runner, executionContext, listener, config);
-=======
   private ApplicationRunner runSamzaApp(StreamApplication app, Config config) {
 
     final ApplicationRunner runner = ApplicationRunners.getApplicationRunner(app, config);
->>>>>>> d976ddc5
 
     ExternalContext externalContext = null;
     if (listener != null) {
@@ -224,10 +181,6 @@
       listener.onSubmit();
     }
 
-<<<<<<< HEAD
-    return result;
-=======
     return runner;
->>>>>>> d976ddc5
   }
 }