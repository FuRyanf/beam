/*
 * Licensed to the Apache Software Foundation (ASF) under one
 * or more contributor license agreements.  See the NOTICE file
 * distributed with this work for additional information
 * regarding copyright ownership.  The ASF licenses this file
 * to you under the Apache License, Version 2.0 (the
 * "License"); you may not use this file except in compliance
 * with the License.  You may obtain a copy of the License at
 *
 *     http://www.apache.org/licenses/LICENSE-2.0
 *
 * Unless required by applicable law or agreed to in writing, software
 * distributed under the License is distributed on an "AS IS" BASIS,
 * WITHOUT WARRANTIES OR CONDITIONS OF ANY KIND, either express or implied.
 * See the License for the specific language governing permissions and
 * limitations under the License.
 */
package org.apache.beam.runners.samza.runtime;

import static org.junit.Assert.assertEquals;
import static org.junit.Assert.assertTrue;
import static org.mockito.ArgumentMatchers.anyString;
import static org.mockito.Mockito.mock;
import static org.mockito.Mockito.when;

import java.io.ByteArrayOutputStream;
import java.io.IOException;
import java.nio.charset.StandardCharsets;
import java.util.ArrayList;
import java.util.Arrays;
import java.util.Collection;
import java.util.HashMap;
import java.util.List;
import java.util.Map;
import org.apache.beam.runners.core.StateNamespace;
import org.apache.beam.runners.core.StateNamespaces;
import org.apache.beam.runners.core.TimerInternals;
import org.apache.beam.runners.samza.SamzaPipelineOptions;
import org.apache.beam.runners.samza.runtime.SamzaStoreStateInternals.ByteArray;
import org.apache.beam.runners.samza.runtime.SamzaStoreStateInternals.ByteArraySerdeFactory;
import org.apache.beam.runners.samza.runtime.SamzaStoreStateInternals.StateValue;
import org.apache.beam.runners.samza.runtime.SamzaStoreStateInternals.StateValueSerdeFactory;
import org.apache.beam.sdk.coders.StringUtf8Coder;
import org.apache.beam.sdk.options.PipelineOptionsFactory;
import org.apache.beam.sdk.state.TimeDomain;
import org.apache.beam.sdk.values.PCollection;
import org.apache.beam.sdk.values.WindowingStrategy;
import org.apache.samza.config.MapConfig;
import org.apache.samza.context.TaskContext;
import org.apache.samza.metrics.MetricsRegistryMap;
import org.apache.samza.operators.Scheduler;
import org.apache.samza.serializers.Serde;
import org.apache.samza.storage.kv.KeyValueStore;
import org.apache.samza.storage.kv.KeyValueStoreMetrics;
import org.apache.samza.storage.kv.RocksDbKeyValueStore;
import org.apache.samza.storage.kv.SerializedKeyValueStore;
import org.apache.samza.storage.kv.SerializedKeyValueStoreMetrics;
import org.joda.time.Instant;
import org.junit.Rule;
import org.junit.Test;
import org.junit.rules.TemporaryFolder;
import org.rocksdb.FlushOptions;
import org.rocksdb.Options;
import org.rocksdb.WriteOptions;

/**
 * Tests for {@link SamzaTimerInternalsFactory}. Covers both event-time timers and processing-timer
 * timers.
 */
@SuppressWarnings({
  "rawtypes", // TODO(https://issues.apache.org/jira/browse/BEAM-10556)
  "nullness" // TODO(https://issues.apache.org/jira/browse/BEAM-10402)
})
public class SamzaTimerInternalsFactoryTest {
  @Rule public transient TemporaryFolder temporaryFolder = new TemporaryFolder();

  private KeyValueStore<ByteArray, StateValue<?>> createStore() {
    final Options options = new Options();
    options.setCreateIfMissing(true);

    RocksDbKeyValueStore rocksStore =
        new RocksDbKeyValueStore(
            temporaryFolder.getRoot(),
            options,
            new MapConfig(),
            false,
            "beamStore",
            new WriteOptions(),
            new FlushOptions(),
            new KeyValueStoreMetrics("beamStore", new MetricsRegistryMap()));

    return new SerializedKeyValueStore<>(
        rocksStore,
        new ByteArraySerdeFactory.ByteArraySerde(),
        new StateValueSerdeFactory.StateValueSerde(),
        new SerializedKeyValueStoreMetrics("beamStore", new MetricsRegistryMap()));
  }

  private static SamzaStoreStateInternals.Factory<?> createNonKeyedStateInternalsFactory(
      SamzaPipelineOptions pipelineOptions, KeyValueStore<ByteArray, StateValue<?>> store) {
    final TaskContext context = mock(TaskContext.class);
    when(context.getStore(anyString())).thenReturn((KeyValueStore) store);

    return SamzaStoreStateInternals.createNonKeyedStateInternalsFactory(
        "42", context, pipelineOptions);
  }

  private static SamzaTimerInternalsFactory<String> createTimerInternalsFactory(
      Scheduler<KeyedTimerData<String>> timerRegistry,
      String timerStateId,
      SamzaPipelineOptions pipelineOptions,
      KeyValueStore<ByteArray, StateValue<?>> store) {

    final SamzaStoreStateInternals.Factory<?> nonKeyedStateInternalsFactory =
        createNonKeyedStateInternalsFactory(pipelineOptions, store);

    return SamzaTimerInternalsFactory.createTimerInternalFactory(
        StringUtf8Coder.of(),
        timerRegistry,
        timerStateId,
        nonKeyedStateInternalsFactory,
        (WindowingStrategy) WindowingStrategy.globalDefault(),
        PCollection.IsBounded.BOUNDED,
        pipelineOptions);
  }

  private static class TestTimerRegistry implements Scheduler<KeyedTimerData<String>> {
    private final List<KeyedTimerData<String>> timers = new ArrayList<>();

    @Override
    public void schedule(KeyedTimerData<String> key, long timestamp) {
      timers.add(key);
    }

    @Override
    public void delete(KeyedTimerData<String> key) {
      timers.remove(key);
    }
  }

  @Test
  public void testEventTimeTimers() {
    final SamzaPipelineOptions pipelineOptions =
        PipelineOptionsFactory.create().as(SamzaPipelineOptions.class);

    final KeyValueStore<ByteArray, StateValue<?>> store = createStore();
    final SamzaTimerInternalsFactory<String> timerInternalsFactory =
        createTimerInternalsFactory(null, "timer", pipelineOptions, store);

    final StateNamespace nameSpace = StateNamespaces.global();
    final TimerInternals timerInternals = timerInternalsFactory.timerInternalsForKey("testKey");
    final TimerInternals.TimerData timer1 =
        TimerInternals.TimerData.of(
            "timer1", nameSpace, new Instant(10), new Instant(10), TimeDomain.EVENT_TIME);
    timerInternals.setTimer(timer1);

    final TimerInternals.TimerData timer2 =
        TimerInternals.TimerData.of(
            "timer2", nameSpace, new Instant(100), new Instant(100), TimeDomain.EVENT_TIME);
    timerInternals.setTimer(timer2);

    timerInternalsFactory.setInputWatermark(new Instant(5));
    Collection<KeyedTimerData<String>> readyTimers = timerInternalsFactory.removeReadyTimers();
    assertTrue(readyTimers.isEmpty());

    timerInternalsFactory.setInputWatermark(new Instant(20));
    readyTimers = timerInternalsFactory.removeReadyTimers();
    assertEquals(1, readyTimers.size());
    assertEquals(timer1, readyTimers.iterator().next().getTimerData());

    timerInternalsFactory.setInputWatermark(new Instant(150));
    readyTimers = timerInternalsFactory.removeReadyTimers();
    assertEquals(1, readyTimers.size());
    assertEquals(timer2, readyTimers.iterator().next().getTimerData());

    store.close();
  }

  @Test
  public void testRestoreEventBufferSize() throws Exception {
    final SamzaPipelineOptions pipelineOptions =
        PipelineOptionsFactory.create().as(SamzaPipelineOptions.class);

    KeyValueStore<ByteArray, StateValue<?>> store = createStore();
    final SamzaTimerInternalsFactory<String> timerInternalsFactory =
        createTimerInternalsFactory(null, "timer", pipelineOptions, store);

    final String key = "testKey";
    final StateNamespace nameSpace = StateNamespaces.global();
    final TimerInternals timerInternals = timerInternalsFactory.timerInternalsForKey(key);
    final TimerInternals.TimerData timer1 =
        TimerInternals.TimerData.of(
            "timer1", nameSpace, new Instant(10), new Instant(10), TimeDomain.EVENT_TIME);
    timerInternals.setTimer(timer1);

    store.close();

    // restore by creating a new instance
    store = createStore();

    final SamzaTimerInternalsFactory<String> restoredFactory =
        createTimerInternalsFactory(null, "timer", pipelineOptions, store);
    assertEquals(1, restoredFactory.getEventTimeBuffer().size());

    restoredFactory.setInputWatermark(new Instant(150));
    Collection<KeyedTimerData<String>> readyTimers = restoredFactory.removeReadyTimers();
    assertEquals(1, readyTimers.size());

    // Timer 1 should be evicted from buffer
    assertTrue(restoredFactory.getEventTimeBuffer().isEmpty());
    final TimerInternals restoredTimerInternals = restoredFactory.timerInternalsForKey(key);
    final TimerInternals.TimerData timer2 =
        TimerInternals.TimerData.of(
            "timer2", nameSpace, new Instant(200), new Instant(200), TimeDomain.EVENT_TIME);
    restoredTimerInternals.setTimer(timer2);

    // Timer 2 should be added to the Event buffer
    assertEquals(1, restoredFactory.getEventTimeBuffer().size());
    // Timer 2 should not be ready
    readyTimers = restoredFactory.removeReadyTimers();
    assertEquals(0, readyTimers.size());

    restoredFactory.setInputWatermark(new Instant(250));

    // Timer 2 should be ready
    readyTimers = restoredFactory.removeReadyTimers();
    assertEquals(1, readyTimers.size());
    ByteArrayOutputStream baos = new ByteArrayOutputStream();
    StringUtf8Coder.of().encode(key, baos);
    byte[] keyBytes = baos.toByteArray();
    assertEquals(readyTimers, Arrays.asList(new KeyedTimerData<>(keyBytes, key, timer2)));

    store.close();
  }

  @Test
  public void testRestore() throws Exception {
    final SamzaPipelineOptions pipelineOptions =
        PipelineOptionsFactory.create().as(SamzaPipelineOptions.class);

    KeyValueStore<ByteArray, StateValue<?>> store = createStore();
    final SamzaTimerInternalsFactory<String> timerInternalsFactory =
        createTimerInternalsFactory(null, "timer", pipelineOptions, store);

    final String key = "testKey";
    final StateNamespace nameSpace = StateNamespaces.global();
    final TimerInternals timerInternals = timerInternalsFactory.timerInternalsForKey(key);
    final TimerInternals.TimerData timer1 =
        TimerInternals.TimerData.of(
            "timer1", nameSpace, new Instant(10), new Instant(10), TimeDomain.EVENT_TIME);
    timerInternals.setTimer(timer1);

    final TimerInternals.TimerData timer2 =
        TimerInternals.TimerData.of(
            "timer2", nameSpace, new Instant(100), new Instant(100), TimeDomain.EVENT_TIME);
    timerInternals.setTimer(timer2);

    store.close();

    // restore by creating a new instance
    store = createStore();
    final SamzaTimerInternalsFactory<String> restoredFactory =
        createTimerInternalsFactory(null, "timer", pipelineOptions, store);

    restoredFactory.setInputWatermark(new Instant(150));
    Collection<KeyedTimerData<String>> readyTimers = restoredFactory.removeReadyTimers();
    assertEquals(2, readyTimers.size());

    ByteArrayOutputStream baos = new ByteArrayOutputStream();
    StringUtf8Coder.of().encode(key, baos);
    byte[] keyBytes = baos.toByteArray();
    assertEquals(
        readyTimers,
        Arrays.asList(
            new KeyedTimerData<>(keyBytes, key, timer1),
            new KeyedTimerData<>(keyBytes, key, timer2)));

    store.close();
  }

  @Test
  public void testProcessingTimeTimers() throws IOException {
    final SamzaPipelineOptions pipelineOptions =
        PipelineOptionsFactory.create().as(SamzaPipelineOptions.class);

    KeyValueStore<ByteArray, StateValue<?>> store = createStore();
    TestTimerRegistry timerRegistry = new TestTimerRegistry();

    final SamzaTimerInternalsFactory<String> timerInternalsFactory =
        createTimerInternalsFactory(timerRegistry, "timer", pipelineOptions, store);

    final StateNamespace nameSpace = StateNamespaces.global();
    final TimerInternals timerInternals = timerInternalsFactory.timerInternalsForKey("testKey");
    final TimerInternals.TimerData timer1 =
        TimerInternals.TimerData.of(
            "timer1", nameSpace, new Instant(10), new Instant(10), TimeDomain.PROCESSING_TIME);
    timerInternals.setTimer(timer1);

    final TimerInternals.TimerData timer2 =
        TimerInternals.TimerData.of(
            "timer2", nameSpace, new Instant(100), new Instant(100), TimeDomain.PROCESSING_TIME);
    timerInternals.setTimer(timer2);

    final TimerInternals.TimerData timer3 =
        TimerInternals.TimerData.of(
            "timer3",
            "timerFamilyId3",
            nameSpace,
            new Instant(100),
            new Instant(100),
            TimeDomain.PROCESSING_TIME);
    timerInternals.setTimer(timer3);
    assertEquals(3, timerRegistry.timers.size());

    store.close();

    // restore by creating a new instance
    store = createStore();
    TestTimerRegistry restoredRegistry = new TestTimerRegistry();
    final SamzaTimerInternalsFactory<String> restoredFactory =
        createTimerInternalsFactory(restoredRegistry, "timer", pipelineOptions, store);

    assertEquals(3, restoredRegistry.timers.size());

    final ByteArrayOutputStream baos = new ByteArrayOutputStream();
    StringUtf8Coder.of().encode("testKey", baos);
    final byte[] keyBytes = baos.toByteArray();
    restoredFactory.removeProcessingTimer(new KeyedTimerData<>(keyBytes, "testKey", timer1));
    restoredFactory.removeProcessingTimer(new KeyedTimerData<>(keyBytes, "testKey", timer2));
    restoredFactory.removeProcessingTimer(new KeyedTimerData<>(keyBytes, "testKey", timer3));
    store.close();
  }

  @Test
  public void testOverride() {
    final SamzaPipelineOptions pipelineOptions =
        PipelineOptionsFactory.create().as(SamzaPipelineOptions.class);

    KeyValueStore<ByteArray, StateValue<?>> store = createStore();
    final SamzaTimerInternalsFactory<String> timerInternalsFactory =
        createTimerInternalsFactory(null, "timer", pipelineOptions, store);

    final StateNamespace nameSpace = StateNamespaces.global();
    final TimerInternals timerInternals = timerInternalsFactory.timerInternalsForKey("testKey");
    final TimerInternals.TimerData timer1 =
        TimerInternals.TimerData.of(
            "timerId", nameSpace, new Instant(10), new Instant(10), TimeDomain.EVENT_TIME);
    timerInternals.setTimer(timer1);

    // this timer should override the first timer
    final TimerInternals.TimerData timer2 =
        TimerInternals.TimerData.of(
            "timerId", nameSpace, new Instant(100), new Instant(100), TimeDomain.EVENT_TIME);
    timerInternals.setTimer(timer2);

    final TimerInternals.TimerData timer3 =
        TimerInternals.TimerData.of(
            "timerId2", nameSpace, new Instant(200), new Instant(200), TimeDomain.EVENT_TIME);
    timerInternals.setTimer(timer3);

    // this timer shouldn't override since it has a different id
    timerInternalsFactory.setInputWatermark(new Instant(50));
    Collection<KeyedTimerData<String>> readyTimers = timerInternalsFactory.removeReadyTimers();
    assertEquals(0, readyTimers.size());

    timerInternalsFactory.setInputWatermark(new Instant(150));
    readyTimers = timerInternalsFactory.removeReadyTimers();
    assertEquals(1, readyTimers.size());

    timerInternalsFactory.setInputWatermark(new Instant(250));
    readyTimers = timerInternalsFactory.removeReadyTimers();
    assertEquals(1, readyTimers.size());

    store.close();
  }

  /**
   * Test the number of expired event timers for each watermark does not exceed the predefined
   * limit.
   */
  @Test
  public void testMaxExpiredEventTimersProcessAtOnce() {
    // If maxExpiredTimersToProcessOnce <= the number of expired timers, then load
    // "maxExpiredTimersToProcessOnce" timers.
    testMaxExpiredEventTimersProcessAtOnce(10, 10, 5, 5);
    testMaxExpiredEventTimersProcessAtOnce(10, 10, 10, 10);

    // If maxExpiredTimersToProcessOnce > the number of expired timers, then load all the ready
    // timers.
    testMaxExpiredEventTimersProcessAtOnce(10, 10, 20, 10);
  }

  private void testMaxExpiredEventTimersProcessAtOnce(
      int totalNumberOfTimersInStore,
      int totalNumberOfExpiredTimers,
      int maxExpiredTimersToProcessOnce,
      int expectedExpiredTimersToProcess) {
    final SamzaPipelineOptions pipelineOptions =
        PipelineOptionsFactory.create().as(SamzaPipelineOptions.class);
    pipelineOptions.setMaxReadyTimersToProcessOnce(maxExpiredTimersToProcessOnce);

    final KeyValueStore<ByteArray, StateValue<?>> store = createStore();
    final SamzaTimerInternalsFactory<String> timerInternalsFactory =
        createTimerInternalsFactory(null, "timer", pipelineOptions, store);

    final StateNamespace nameSpace = StateNamespaces.global();
    final TimerInternals timerInternals = timerInternalsFactory.timerInternalsForKey("testKey");

    TimerInternals.TimerData timer;
    for (int i = 0; i < totalNumberOfTimersInStore; i++) {
      timer =
          TimerInternals.TimerData.of(
              "timer" + i, nameSpace, new Instant(i), new Instant(i), TimeDomain.EVENT_TIME);
      timerInternals.setTimer(timer);
    }

    // Set the timestamp of the input watermark to be the value of totalNumberOfExpiredTimers
    // so that totalNumberOfExpiredTimers timers are expected be expired with respect to this
    // watermark.
    final Instant inputWatermark = new Instant(totalNumberOfExpiredTimers);
    timerInternalsFactory.setInputWatermark(inputWatermark);
    final Collection<KeyedTimerData<String>> readyTimers =
        timerInternalsFactory.removeReadyTimers();
    assertEquals(expectedExpiredTimersToProcess, readyTimers.size());
    store.close();
  }

<<<<<<< HEAD
  /**
   * Test the number of event time timers maintained in memory does not go beyond the limit defined
   * in pipeline option.
   */
  @Test
  public void testEventTimeTimersMemoryBoundary1() {
=======
  @Test
  public void testBufferSizeNotExceedingPipelineOptionValue() {
>>>>>>> b10590cc
    final SamzaPipelineOptions pipelineOptions =
        PipelineOptionsFactory.create().as(SamzaPipelineOptions.class);
    pipelineOptions.setEventTimerBufferSize(2);

    final KeyValueStore<ByteArray, StateValue<?>> store = createStore();
    final SamzaTimerInternalsFactory<String> timerInternalsFactory =
        createTimerInternalsFactory(null, "timer", pipelineOptions, store);

    final StateNamespace nameSpace = StateNamespaces.global();
    final TimerInternals timerInternals = timerInternalsFactory.timerInternalsForKey("testKey");

    // prepare 5 timers.
    // timers in memory are then timestamped from 0 - 1;
    // timers in store are then timestamped from 0 - 4.
<<<<<<< HEAD
    TimerInternals.TimerData timer;
    for (int i = 0; i < 5; i++) {
      timer =
          TimerInternals.TimerData.of(
              "timer" + i, nameSpace, new Instant(i), new Instant(i), TimeDomain.EVENT_TIME);
      timerInternals.setTimer(timer);
    }

    timerInternalsFactory.setInputWatermark(new Instant(2));
    Collection<KeyedTimerData<String>> readyTimers;

    readyTimers = timerInternalsFactory.removeReadyTimers();
    assertEquals(2, readyTimers.size());
=======
    for (int i = 0; i < 5; i++) {
      timerInternals.setTimer(
          nameSpace, "timer" + i, "", new Instant(i), new Instant(i), TimeDomain.EVENT_TIME);
    }

    // only two timers are supposed to be in event time buffer
>>>>>>> b10590cc
    assertEquals(2, timerInternalsFactory.getEventTimeBuffer().size());

    store.close();
  }

<<<<<<< HEAD
  /**
   * Test the total number of event time timers reloaded into memory is aligned with the number of
   * event time timers written to the store.
   */
  @Test
  public void testEventTimeTimersMemoryBoundary2() {
=======
  @Test
  public void testAllTimersAreFiredWithReload() {
>>>>>>> b10590cc
    final SamzaPipelineOptions pipelineOptions =
        PipelineOptionsFactory.create().as(SamzaPipelineOptions.class);
    pipelineOptions.setEventTimerBufferSize(2);

    final KeyValueStore<ByteArray, StateValue<?>> store = createStore();
    final SamzaTimerInternalsFactory<String> timerInternalsFactory =
        createTimerInternalsFactory(null, "timer", pipelineOptions, store);

    final StateNamespace nameSpace = StateNamespaces.global();
    final TimerInternals timerInternals = timerInternalsFactory.timerInternalsForKey("testKey");

    // prepare 3 timers.
    // timers in memory now are timestamped from 0 - 1;
    // timers in store now are timestamped from 0 - 2.
<<<<<<< HEAD
    TimerInternals.TimerData timer;
    for (int i = 0; i < 3; i++) {
      timer =
          TimerInternals.TimerData.of(
              "timer" + i, nameSpace, new Instant(i), new Instant(i), TimeDomain.EVENT_TIME);
      timerInternals.setTimer(timer);
=======
    for (int i = 0; i < 3; i++) {
      timerInternals.setTimer(
          nameSpace, "timer" + i, "", new Instant(i), new Instant(i), TimeDomain.EVENT_TIME);
>>>>>>> b10590cc
    }

    // total number of event time timers to fire equals to the number of timers in store
    Collection<KeyedTimerData<String>> readyTimers;
    timerInternalsFactory.setInputWatermark(new Instant(3));
    readyTimers = timerInternalsFactory.removeReadyTimers();
<<<<<<< HEAD
=======
    // buffer should reload from store and all timers are supposed to be fired.
>>>>>>> b10590cc
    assertEquals(3, readyTimers.size());

    store.close();
  }

  /**
   * Test the total number of event time timers reloaded into memory is aligned with the number of
   * the event time timers written to the store. Moreover, event time timers reloaded into memory is
   * maintained in order.
   */
  @Test
<<<<<<< HEAD
  public void testEventTimeTimersMemoryBoundary3() {
=======
  public void testAllTimersAreFiredInOrder() {
>>>>>>> b10590cc
    final SamzaPipelineOptions pipelineOptions =
        PipelineOptionsFactory.create().as(SamzaPipelineOptions.class);
    pipelineOptions.setEventTimerBufferSize(5);

    final KeyValueStore<ByteArray, StateValue<?>> store = createStore();
    final SamzaTimerInternalsFactory<String> timerInternalsFactory =
        createTimerInternalsFactory(null, "timer", pipelineOptions, store);

    final StateNamespace nameSpace = StateNamespaces.global();
    final TimerInternals timerInternals = timerInternalsFactory.timerInternalsForKey("testKey");

    // prepare 8 timers.
    // timers in memory now are timestamped from 0 - 4;
    // timers in store now are timestamped from 0 - 7.
<<<<<<< HEAD
    TimerInternals.TimerData timer;
    for (int i = 0; i < 8; i++) {
      timer =
          TimerInternals.TimerData.of(
              "timer" + i, nameSpace, new Instant(i), new Instant(i), TimeDomain.EVENT_TIME);
      timerInternals.setTimer(timer);
=======
    for (int i = 0; i < 8; i++) {
      timerInternals.setTimer(
          nameSpace, "timer" + i, "", new Instant(i), new Instant(i), TimeDomain.EVENT_TIME);
>>>>>>> b10590cc
    }

    // fire the first 2 timers.
    // timers in memory now are timestamped from 2 - 4;
    // timers in store now are timestamped from 2 - 7.
    Collection<KeyedTimerData<String>> readyTimers;
<<<<<<< HEAD
    timerInternalsFactory.setInputWatermark(new Instant(2));
=======
    timerInternalsFactory.setInputWatermark(new Instant(1));
>>>>>>> b10590cc
    long lastTimestamp = 0;
    readyTimers = timerInternalsFactory.removeReadyTimers();
    for (KeyedTimerData<String> keyedTimerData : readyTimers) {
      final long currentTimeStamp = keyedTimerData.getTimerData().getTimestamp().getMillis();
      assertTrue(lastTimestamp <= currentTimeStamp);
      lastTimestamp = currentTimeStamp;
    }
    assertEquals(2, readyTimers.size());

    // add another 12 timers.
    // timers in memory (reloaded for three times) now are timestamped from 2 - 4; 5 - 9; 10 - 14;
    // 15 - 19.
    // timers in store now are timestamped from 2 - 19.
    // the total number of timers to fire is 18.
    for (int i = 8; i < 20; i++) {
<<<<<<< HEAD
      timer =
          TimerInternals.TimerData.of(
              "timer" + i, nameSpace, new Instant(i), new Instant(i), TimeDomain.EVENT_TIME);
      timerInternals.setTimer(timer);
=======
      timerInternals.setTimer(
          nameSpace, "timer" + i, "", new Instant(i), new Instant(i), TimeDomain.EVENT_TIME);
>>>>>>> b10590cc
    }
    timerInternalsFactory.setInputWatermark(new Instant(20));
    lastTimestamp = 0;
    readyTimers = timerInternalsFactory.removeReadyTimers();
    for (KeyedTimerData<String> keyedTimerData : readyTimers) {
      final long currentTimeStamp = keyedTimerData.getTimerData().getTimestamp().getMillis();
      assertTrue(lastTimestamp <= currentTimeStamp);
      lastTimestamp = currentTimeStamp;
    }
    assertEquals(18, readyTimers.size());

    store.close();
  }

<<<<<<< HEAD
  /**
   * Test the total number of event time timers reloaded into memory is aligned with the number of
   * the event time timers written to the store. Moreover, event time timers reloaded into memory is
   * maintained in order, even though memory boundary is hit and timer is early than the last timer
   * in memory.
   */
  @Test
  public void testEventTimeTimersMemoryBoundary4() {
=======
  @Test
  public void testNewTimersAreInsertedInOrder() {
>>>>>>> b10590cc
    final SamzaPipelineOptions pipelineOptions =
        PipelineOptionsFactory.create().as(SamzaPipelineOptions.class);
    pipelineOptions.setEventTimerBufferSize(5);

    final KeyValueStore<ByteArray, StateValue<?>> store = createStore();
    final SamzaTimerInternalsFactory<String> timerInternalsFactory =
        createTimerInternalsFactory(null, "timer", pipelineOptions, store);

    final StateNamespace nameSpace = StateNamespaces.global();
    final TimerInternals timerInternals = timerInternalsFactory.timerInternalsForKey("testKey");

<<<<<<< HEAD
    // prepare 8 timers.
    // timers in memory now are timestamped from 0 - 4;
    // timers in store now are timestamped from 0 - 9.
    TimerInternals.TimerData timer;
    for (int i = 0; i < 10; i++) {
      timer =
          TimerInternals.TimerData.of(
              "timer" + i, nameSpace, new Instant(i), new Instant(i), TimeDomain.EVENT_TIME);
      timerInternals.setTimer(timer);
=======
    // prepare 10 timers.
    // timers in memory now are timestamped from 0 - 4;
    // timers in store now are timestamped from 0 - 9.
    for (int i = 0; i < 10; i++) {
      timerInternals.setTimer(
          nameSpace, "timer" + i, "", new Instant(i), new Instant(i), TimeDomain.EVENT_TIME);
>>>>>>> b10590cc
    }

    // fire the first 2 timers.
    // timers in memory now are timestamped from 2 - 4;
    // timers in store now are timestamped from 2 - 9.
    Collection<KeyedTimerData<String>> readyTimers;
<<<<<<< HEAD
    timerInternalsFactory.setInputWatermark(new Instant(2));
=======
    timerInternalsFactory.setInputWatermark(new Instant(1));
>>>>>>> b10590cc
    long lastTimestamp = 0;
    readyTimers = timerInternalsFactory.removeReadyTimers();
    for (KeyedTimerData<String> keyedTimerData : readyTimers) {
      final long currentTimeStamp = keyedTimerData.getTimerData().getTimestamp().getMillis();
      assertTrue(lastTimestamp <= currentTimeStamp);
      lastTimestamp = currentTimeStamp;
    }
    assertEquals(2, readyTimers.size());

<<<<<<< HEAD
    // add 3 timers.
=======
    // add 3 timers but timer 2 has duplicate so drop.
>>>>>>> b10590cc
    // timers in memory now are timestamped from 0 to 2 prefixed with lateTimer, and 2 to
    // 4 prefixed with timer, timestamp is in order;
    // timers in store now are timestamped from 0 to 2 prefixed with lateTimer, and 2 to 9
    // prefixed with timer, timestamp is in order;
    for (int i = 0; i < 3; i++) {
<<<<<<< HEAD
      timer =
          TimerInternals.TimerData.of(
              "lateTimer" + i, nameSpace, new Instant(i), new Instant(i), TimeDomain.EVENT_TIME);
      timerInternals.setTimer(timer);
=======
      timerInternals.setTimer(
          nameSpace, "timer" + i, "", new Instant(i), new Instant(i), TimeDomain.EVENT_TIME);
>>>>>>> b10590cc
    }

    // there are 11 timers in state now.
    // watermark 5 comes, so 6 timers will be evicted because their timestamp is less than 5.
    // memory will be reloaded once to have 5 to 8 left (reload to have 4 to 8, but 4 is evicted), 5
    // to 9 left in store.
    // all of them are in order for firing.
    timerInternalsFactory.setInputWatermark(new Instant(5));
    lastTimestamp = 0;
    readyTimers = timerInternalsFactory.removeReadyTimers();
    for (KeyedTimerData<String> keyedTimerData : readyTimers) {
      final long currentTimeStamp = keyedTimerData.getTimerData().getTimestamp().getMillis();
      assertTrue(lastTimestamp <= currentTimeStamp);
      lastTimestamp = currentTimeStamp;
    }
    assertEquals(6, readyTimers.size());
    assertEquals(4, timerInternalsFactory.getEventTimeBuffer().size());

    // watermark 10 comes, so all timers will be evicted in order.
    timerInternalsFactory.setInputWatermark(new Instant(10));
    readyTimers = timerInternalsFactory.removeReadyTimers();
    for (KeyedTimerData<String> keyedTimerData : readyTimers) {
      final long currentTimeStamp = keyedTimerData.getTimerData().getTimestamp().getMillis();
      assertTrue(lastTimestamp <= currentTimeStamp);
      lastTimestamp = currentTimeStamp;
    }
<<<<<<< HEAD
    assertEquals(5, readyTimers.size());
=======
    assertEquals(4, readyTimers.size());
>>>>>>> b10590cc
    assertEquals(0, timerInternalsFactory.getEventTimeBuffer().size());

    store.close();
  }

<<<<<<< HEAD
  /** Test buffer could still be filled after restore to a non-full state. */
  @Test
  public void testEventTimeTimersMemoryBoundary5() {
=======
  @Test
  public void testBufferRefilledAfterRestoreToNonFullState() {
>>>>>>> b10590cc
    final SamzaPipelineOptions pipelineOptions =
        PipelineOptionsFactory.create().as(SamzaPipelineOptions.class);
    pipelineOptions.setEventTimerBufferSize(5);

    final KeyValueStore<ByteArray, StateValue<?>> store = createStore();
    final SamzaTimerInternalsFactory<String> timerInternalsFactory =
        createTimerInternalsFactory(null, "timer", pipelineOptions, store);

    final StateNamespace nameSpace = StateNamespaces.global();
    final TimerInternals timerInternals = timerInternalsFactory.timerInternalsForKey("testKey");

    // prepare (buffer capacity + 1) 6 timers.
    // timers in memory now are timestamped from 0 - 4;
    // timer in store now is timestamped 6.
<<<<<<< HEAD
    TimerInternals.TimerData timer;
    for (int i = 0; i < 6; i++) {
      timer =
          TimerInternals.TimerData.of(
              "timer" + i, nameSpace, new Instant(i), new Instant(i), TimeDomain.EVENT_TIME);
      timerInternals.setTimer(timer);
=======
    for (int i = 0; i < 6; i++) {
      timerInternals.setTimer(
          nameSpace, "timer" + i, "", new Instant(i), new Instant(i), TimeDomain.EVENT_TIME);
>>>>>>> b10590cc
    }

    // total number of event time timers to fire equals to the number of timers in store
    Collection<KeyedTimerData<String>> readyTimers;
<<<<<<< HEAD
    timerInternalsFactory.setInputWatermark(new Instant(5));
=======
    timerInternalsFactory.setInputWatermark(new Instant(4));
>>>>>>> b10590cc
    readyTimers = timerInternalsFactory.removeReadyTimers();
    assertEquals(5, readyTimers.size());
    // reloaded timer5
    assertEquals(1, timerInternalsFactory.getEventTimeBuffer().size());

<<<<<<< HEAD
    for (int i = 0; i < 7; i++) {
      timer =
          TimerInternals.TimerData.of(
              "timer" + (i + 6),
              nameSpace,
              new Instant(i + 6),
              new Instant(i + 6),
              TimeDomain.EVENT_TIME);
      timerInternals.setTimer(timer);
=======
    for (int i = 6; i < 13; i++) {
      timerInternals.setTimer(
          nameSpace, "timer" + i, "", new Instant(i), new Instant(i), TimeDomain.EVENT_TIME);
>>>>>>> b10590cc
    }
    // timers should go into buffer not state
    assertEquals(5, timerInternalsFactory.getEventTimeBuffer().size());

<<<<<<< HEAD
    // watermark 12 comes, so all timers will be evicted in order.
    timerInternalsFactory.setInputWatermark(new Instant(11));
=======
    // watermark 10 comes,6 timers will be evicted in order and 2 still in buffer.
    timerInternalsFactory.setInputWatermark(new Instant(10));
>>>>>>> b10590cc
    readyTimers = timerInternalsFactory.removeReadyTimers();
    long lastTimestamp = 0;
    for (KeyedTimerData<String> keyedTimerData : readyTimers) {
      final long currentTimeStamp = keyedTimerData.getTimerData().getTimestamp().getMillis();
      assertTrue(lastTimestamp <= currentTimeStamp);
      lastTimestamp = currentTimeStamp;
    }
    assertEquals(6, readyTimers.size());
    assertEquals(2, timerInternalsFactory.getEventTimeBuffer().size());

    store.close();
  }

  @Test
  public void testByteArray() {
    ByteArray key1 = ByteArray.of("hello world".getBytes(StandardCharsets.UTF_8));
    Serde<ByteArray> serde = new ByteArraySerdeFactory().getSerde("", null);
    byte[] keyBytes = serde.toBytes(key1);
    ByteArray key2 = serde.fromBytes(keyBytes);
    assertEquals(key1, key2);

    Map<ByteArray, String> map = new HashMap<>();
    map.put(key1, "found it");
    assertEquals("found it", map.get(key2));

    map.remove(key1);
    assertTrue(!map.containsKey(key2));
    assertTrue(map.isEmpty());
  }
}<|MERGE_RESOLUTION|>--- conflicted
+++ resolved
@@ -425,17 +425,8 @@
     store.close();
   }
 
-<<<<<<< HEAD
-  /**
-   * Test the number of event time timers maintained in memory does not go beyond the limit defined
-   * in pipeline option.
-   */
-  @Test
-  public void testEventTimeTimersMemoryBoundary1() {
-=======
   @Test
   public void testBufferSizeNotExceedingPipelineOptionValue() {
->>>>>>> b10590cc
     final SamzaPipelineOptions pipelineOptions =
         PipelineOptionsFactory.create().as(SamzaPipelineOptions.class);
     pipelineOptions.setEventTimerBufferSize(2);
@@ -450,44 +441,19 @@
     // prepare 5 timers.
     // timers in memory are then timestamped from 0 - 1;
     // timers in store are then timestamped from 0 - 4.
-<<<<<<< HEAD
-    TimerInternals.TimerData timer;
     for (int i = 0; i < 5; i++) {
-      timer =
-          TimerInternals.TimerData.of(
-              "timer" + i, nameSpace, new Instant(i), new Instant(i), TimeDomain.EVENT_TIME);
-      timerInternals.setTimer(timer);
-    }
-
-    timerInternalsFactory.setInputWatermark(new Instant(2));
-    Collection<KeyedTimerData<String>> readyTimers;
-
-    readyTimers = timerInternalsFactory.removeReadyTimers();
-    assertEquals(2, readyTimers.size());
-=======
-    for (int i = 0; i < 5; i++) {
       timerInternals.setTimer(
           nameSpace, "timer" + i, "", new Instant(i), new Instant(i), TimeDomain.EVENT_TIME);
     }
 
     // only two timers are supposed to be in event time buffer
->>>>>>> b10590cc
     assertEquals(2, timerInternalsFactory.getEventTimeBuffer().size());
 
     store.close();
   }
 
-<<<<<<< HEAD
-  /**
-   * Test the total number of event time timers reloaded into memory is aligned with the number of
-   * event time timers written to the store.
-   */
-  @Test
-  public void testEventTimeTimersMemoryBoundary2() {
-=======
   @Test
   public void testAllTimersAreFiredWithReload() {
->>>>>>> b10590cc
     final SamzaPipelineOptions pipelineOptions =
         PipelineOptionsFactory.create().as(SamzaPipelineOptions.class);
     pipelineOptions.setEventTimerBufferSize(2);
@@ -502,28 +468,16 @@
     // prepare 3 timers.
     // timers in memory now are timestamped from 0 - 1;
     // timers in store now are timestamped from 0 - 2.
-<<<<<<< HEAD
-    TimerInternals.TimerData timer;
     for (int i = 0; i < 3; i++) {
-      timer =
-          TimerInternals.TimerData.of(
-              "timer" + i, nameSpace, new Instant(i), new Instant(i), TimeDomain.EVENT_TIME);
-      timerInternals.setTimer(timer);
-=======
-    for (int i = 0; i < 3; i++) {
-      timerInternals.setTimer(
-          nameSpace, "timer" + i, "", new Instant(i), new Instant(i), TimeDomain.EVENT_TIME);
->>>>>>> b10590cc
+      timerInternals.setTimer(
+          nameSpace, "timer" + i, "", new Instant(i), new Instant(i), TimeDomain.EVENT_TIME);
     }
 
     // total number of event time timers to fire equals to the number of timers in store
     Collection<KeyedTimerData<String>> readyTimers;
     timerInternalsFactory.setInputWatermark(new Instant(3));
     readyTimers = timerInternalsFactory.removeReadyTimers();
-<<<<<<< HEAD
-=======
     // buffer should reload from store and all timers are supposed to be fired.
->>>>>>> b10590cc
     assertEquals(3, readyTimers.size());
 
     store.close();
@@ -535,11 +489,7 @@
    * maintained in order.
    */
   @Test
-<<<<<<< HEAD
-  public void testEventTimeTimersMemoryBoundary3() {
-=======
   public void testAllTimersAreFiredInOrder() {
->>>>>>> b10590cc
     final SamzaPipelineOptions pipelineOptions =
         PipelineOptionsFactory.create().as(SamzaPipelineOptions.class);
     pipelineOptions.setEventTimerBufferSize(5);
@@ -554,29 +504,16 @@
     // prepare 8 timers.
     // timers in memory now are timestamped from 0 - 4;
     // timers in store now are timestamped from 0 - 7.
-<<<<<<< HEAD
-    TimerInternals.TimerData timer;
     for (int i = 0; i < 8; i++) {
-      timer =
-          TimerInternals.TimerData.of(
-              "timer" + i, nameSpace, new Instant(i), new Instant(i), TimeDomain.EVENT_TIME);
-      timerInternals.setTimer(timer);
-=======
-    for (int i = 0; i < 8; i++) {
-      timerInternals.setTimer(
-          nameSpace, "timer" + i, "", new Instant(i), new Instant(i), TimeDomain.EVENT_TIME);
->>>>>>> b10590cc
+      timerInternals.setTimer(
+          nameSpace, "timer" + i, "", new Instant(i), new Instant(i), TimeDomain.EVENT_TIME);
     }
 
     // fire the first 2 timers.
     // timers in memory now are timestamped from 2 - 4;
     // timers in store now are timestamped from 2 - 7.
     Collection<KeyedTimerData<String>> readyTimers;
-<<<<<<< HEAD
-    timerInternalsFactory.setInputWatermark(new Instant(2));
-=======
     timerInternalsFactory.setInputWatermark(new Instant(1));
->>>>>>> b10590cc
     long lastTimestamp = 0;
     readyTimers = timerInternalsFactory.removeReadyTimers();
     for (KeyedTimerData<String> keyedTimerData : readyTimers) {
@@ -592,15 +529,8 @@
     // timers in store now are timestamped from 2 - 19.
     // the total number of timers to fire is 18.
     for (int i = 8; i < 20; i++) {
-<<<<<<< HEAD
-      timer =
-          TimerInternals.TimerData.of(
-              "timer" + i, nameSpace, new Instant(i), new Instant(i), TimeDomain.EVENT_TIME);
-      timerInternals.setTimer(timer);
-=======
-      timerInternals.setTimer(
-          nameSpace, "timer" + i, "", new Instant(i), new Instant(i), TimeDomain.EVENT_TIME);
->>>>>>> b10590cc
+      timerInternals.setTimer(
+          nameSpace, "timer" + i, "", new Instant(i), new Instant(i), TimeDomain.EVENT_TIME);
     }
     timerInternalsFactory.setInputWatermark(new Instant(20));
     lastTimestamp = 0;
@@ -615,19 +545,8 @@
     store.close();
   }
 
-<<<<<<< HEAD
-  /**
-   * Test the total number of event time timers reloaded into memory is aligned with the number of
-   * the event time timers written to the store. Moreover, event time timers reloaded into memory is
-   * maintained in order, even though memory boundary is hit and timer is early than the last timer
-   * in memory.
-   */
-  @Test
-  public void testEventTimeTimersMemoryBoundary4() {
-=======
   @Test
   public void testNewTimersAreInsertedInOrder() {
->>>>>>> b10590cc
     final SamzaPipelineOptions pipelineOptions =
         PipelineOptionsFactory.create().as(SamzaPipelineOptions.class);
     pipelineOptions.setEventTimerBufferSize(5);
@@ -639,35 +558,19 @@
     final StateNamespace nameSpace = StateNamespaces.global();
     final TimerInternals timerInternals = timerInternalsFactory.timerInternalsForKey("testKey");
 
-<<<<<<< HEAD
-    // prepare 8 timers.
-    // timers in memory now are timestamped from 0 - 4;
-    // timers in store now are timestamped from 0 - 9.
-    TimerInternals.TimerData timer;
-    for (int i = 0; i < 10; i++) {
-      timer =
-          TimerInternals.TimerData.of(
-              "timer" + i, nameSpace, new Instant(i), new Instant(i), TimeDomain.EVENT_TIME);
-      timerInternals.setTimer(timer);
-=======
     // prepare 10 timers.
     // timers in memory now are timestamped from 0 - 4;
     // timers in store now are timestamped from 0 - 9.
     for (int i = 0; i < 10; i++) {
       timerInternals.setTimer(
           nameSpace, "timer" + i, "", new Instant(i), new Instant(i), TimeDomain.EVENT_TIME);
->>>>>>> b10590cc
     }
 
     // fire the first 2 timers.
     // timers in memory now are timestamped from 2 - 4;
     // timers in store now are timestamped from 2 - 9.
     Collection<KeyedTimerData<String>> readyTimers;
-<<<<<<< HEAD
-    timerInternalsFactory.setInputWatermark(new Instant(2));
-=======
     timerInternalsFactory.setInputWatermark(new Instant(1));
->>>>>>> b10590cc
     long lastTimestamp = 0;
     readyTimers = timerInternalsFactory.removeReadyTimers();
     for (KeyedTimerData<String> keyedTimerData : readyTimers) {
@@ -677,25 +580,14 @@
     }
     assertEquals(2, readyTimers.size());
 
-<<<<<<< HEAD
-    // add 3 timers.
-=======
     // add 3 timers but timer 2 has duplicate so drop.
->>>>>>> b10590cc
     // timers in memory now are timestamped from 0 to 2 prefixed with lateTimer, and 2 to
     // 4 prefixed with timer, timestamp is in order;
     // timers in store now are timestamped from 0 to 2 prefixed with lateTimer, and 2 to 9
     // prefixed with timer, timestamp is in order;
     for (int i = 0; i < 3; i++) {
-<<<<<<< HEAD
-      timer =
-          TimerInternals.TimerData.of(
-              "lateTimer" + i, nameSpace, new Instant(i), new Instant(i), TimeDomain.EVENT_TIME);
-      timerInternals.setTimer(timer);
-=======
-      timerInternals.setTimer(
-          nameSpace, "timer" + i, "", new Instant(i), new Instant(i), TimeDomain.EVENT_TIME);
->>>>>>> b10590cc
+      timerInternals.setTimer(
+          nameSpace, "timer" + i, "", new Instant(i), new Instant(i), TimeDomain.EVENT_TIME);
     }
 
     // there are 11 timers in state now.
@@ -722,24 +614,14 @@
       assertTrue(lastTimestamp <= currentTimeStamp);
       lastTimestamp = currentTimeStamp;
     }
-<<<<<<< HEAD
-    assertEquals(5, readyTimers.size());
-=======
     assertEquals(4, readyTimers.size());
->>>>>>> b10590cc
     assertEquals(0, timerInternalsFactory.getEventTimeBuffer().size());
 
     store.close();
   }
 
-<<<<<<< HEAD
-  /** Test buffer could still be filled after restore to a non-full state. */
-  @Test
-  public void testEventTimeTimersMemoryBoundary5() {
-=======
   @Test
   public void testBufferRefilledAfterRestoreToNonFullState() {
->>>>>>> b10590cc
     final SamzaPipelineOptions pipelineOptions =
         PipelineOptionsFactory.create().as(SamzaPipelineOptions.class);
     pipelineOptions.setEventTimerBufferSize(5);
@@ -754,58 +636,28 @@
     // prepare (buffer capacity + 1) 6 timers.
     // timers in memory now are timestamped from 0 - 4;
     // timer in store now is timestamped 6.
-<<<<<<< HEAD
-    TimerInternals.TimerData timer;
     for (int i = 0; i < 6; i++) {
-      timer =
-          TimerInternals.TimerData.of(
-              "timer" + i, nameSpace, new Instant(i), new Instant(i), TimeDomain.EVENT_TIME);
-      timerInternals.setTimer(timer);
-=======
-    for (int i = 0; i < 6; i++) {
-      timerInternals.setTimer(
-          nameSpace, "timer" + i, "", new Instant(i), new Instant(i), TimeDomain.EVENT_TIME);
->>>>>>> b10590cc
+      timerInternals.setTimer(
+          nameSpace, "timer" + i, "", new Instant(i), new Instant(i), TimeDomain.EVENT_TIME);
     }
 
     // total number of event time timers to fire equals to the number of timers in store
     Collection<KeyedTimerData<String>> readyTimers;
-<<<<<<< HEAD
-    timerInternalsFactory.setInputWatermark(new Instant(5));
-=======
     timerInternalsFactory.setInputWatermark(new Instant(4));
->>>>>>> b10590cc
     readyTimers = timerInternalsFactory.removeReadyTimers();
     assertEquals(5, readyTimers.size());
     // reloaded timer5
     assertEquals(1, timerInternalsFactory.getEventTimeBuffer().size());
 
-<<<<<<< HEAD
-    for (int i = 0; i < 7; i++) {
-      timer =
-          TimerInternals.TimerData.of(
-              "timer" + (i + 6),
-              nameSpace,
-              new Instant(i + 6),
-              new Instant(i + 6),
-              TimeDomain.EVENT_TIME);
-      timerInternals.setTimer(timer);
-=======
     for (int i = 6; i < 13; i++) {
       timerInternals.setTimer(
           nameSpace, "timer" + i, "", new Instant(i), new Instant(i), TimeDomain.EVENT_TIME);
->>>>>>> b10590cc
     }
     // timers should go into buffer not state
     assertEquals(5, timerInternalsFactory.getEventTimeBuffer().size());
 
-<<<<<<< HEAD
-    // watermark 12 comes, so all timers will be evicted in order.
-    timerInternalsFactory.setInputWatermark(new Instant(11));
-=======
     // watermark 10 comes,6 timers will be evicted in order and 2 still in buffer.
     timerInternalsFactory.setInputWatermark(new Instant(10));
->>>>>>> b10590cc
     readyTimers = timerInternalsFactory.removeReadyTimers();
     long lastTimestamp = 0;
     for (KeyedTimerData<String> keyedTimerData : readyTimers) {
