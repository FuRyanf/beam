--- conflicted
+++ resolved
@@ -69,13 +69,9 @@
  * timers.
  */
 public class SamzaTimerInternalsFactoryTest {
-<<<<<<< HEAD
-  private static KeyValueStore<ByteArray, StateValue<?>> createStore(String name) {
-=======
   @Rule public transient TemporaryFolder temporaryFolder = new TemporaryFolder();
 
-  private KeyValueStore<ByteArray, byte[]> createStore() {
->>>>>>> 738a9100
+  private KeyValueStore<ByteArray, StateValue<?>> createStore() {
     final Options options = new Options();
     options.setCreateIfMissing(true);
 
@@ -145,11 +141,7 @@
     final SamzaPipelineOptions pipelineOptions =
         PipelineOptionsFactory.create().as(SamzaPipelineOptions.class);
 
-<<<<<<< HEAD
-    final KeyValueStore<ByteArray, StateValue<?>> store = createStore("store1");
-=======
-    final KeyValueStore<ByteArray, byte[]> store = createStore();
->>>>>>> 738a9100
+    final KeyValueStore<ByteArray, StateValue<?>> store = createStore();
     final SamzaTimerInternalsFactory<String> timerInternalsFactory =
         createTimerInternalsFactory(null, "timer", pipelineOptions, store);
 
@@ -187,11 +179,7 @@
     final SamzaPipelineOptions pipelineOptions =
         PipelineOptionsFactory.create().as(SamzaPipelineOptions.class);
 
-<<<<<<< HEAD
-    KeyValueStore<ByteArray, StateValue<?>> store = createStore("store2");
-=======
-    KeyValueStore<ByteArray, byte[]> store = createStore();
->>>>>>> 738a9100
+    KeyValueStore<ByteArray, StateValue<?>> store = createStore();
     final SamzaTimerInternalsFactory<String> timerInternalsFactory =
         createTimerInternalsFactory(null, "timer", pipelineOptions, store);
 
@@ -236,11 +224,7 @@
     final SamzaPipelineOptions pipelineOptions =
         PipelineOptionsFactory.create().as(SamzaPipelineOptions.class);
 
-<<<<<<< HEAD
-    KeyValueStore<ByteArray, StateValue<?>> store = createStore("store3");
-=======
-    KeyValueStore<ByteArray, byte[]> store = createStore();
->>>>>>> 738a9100
+    KeyValueStore<ByteArray, StateValue<?>> store = createStore();
     TestTimerRegistry timerRegistry = new TestTimerRegistry();
 
     final SamzaTimerInternalsFactory<String> timerInternalsFactory =
@@ -284,11 +268,7 @@
     final SamzaPipelineOptions pipelineOptions =
         PipelineOptionsFactory.create().as(SamzaPipelineOptions.class);
 
-<<<<<<< HEAD
-    KeyValueStore<ByteArray, StateValue<?>> store = createStore("store4");
-=======
-    KeyValueStore<ByteArray, byte[]> store = createStore();
->>>>>>> 738a9100
+    KeyValueStore<ByteArray, StateValue<?>> store = createStore();
     final SamzaTimerInternalsFactory<String> timerInternalsFactory =
         createTimerInternalsFactory(null, "timer", pipelineOptions, store);
 
@@ -336,7 +316,7 @@
         PipelineOptionsFactory.create().as(SamzaPipelineOptions.class);
     pipelineOptions.setEventTimerBufferSize(2);
 
-    final KeyValueStore<ByteArray, StateValue<?>> store = createStore("store5");
+    final KeyValueStore<ByteArray, StateValue<?>> store = createStore();
     final SamzaTimerInternalsFactory<String> timerInternalsFactory =
         createTimerInternalsFactory(null, "timer", pipelineOptions, store);
 
@@ -350,7 +330,7 @@
     for (int i = 0; i < 5; i++) {
       timer =
           TimerInternals.TimerData.of(
-              "timer" + i, nameSpace, new Instant(i), TimeDomain.EVENT_TIME);
+              "timer" + i, nameSpace, new Instant(i), new Instant(i), TimeDomain.EVENT_TIME);
       timerInternals.setTimer(timer);
     }
 
@@ -374,7 +354,7 @@
         PipelineOptionsFactory.create().as(SamzaPipelineOptions.class);
     pipelineOptions.setEventTimerBufferSize(2);
 
-    final KeyValueStore<ByteArray, StateValue<?>> store = createStore("store6");
+    final KeyValueStore<ByteArray, StateValue<?>> store = createStore();
     final SamzaTimerInternalsFactory<String> timerInternalsFactory =
         createTimerInternalsFactory(null, "timer", pipelineOptions, store);
 
@@ -388,7 +368,7 @@
     for (int i = 0; i < 3; i++) {
       timer =
           TimerInternals.TimerData.of(
-              "timer" + i, nameSpace, new Instant(i), TimeDomain.EVENT_TIME);
+              "timer" + i, nameSpace, new Instant(i), new Instant(i), TimeDomain.EVENT_TIME);
       timerInternals.setTimer(timer);
     }
 
@@ -412,7 +392,7 @@
         PipelineOptionsFactory.create().as(SamzaPipelineOptions.class);
     pipelineOptions.setEventTimerBufferSize(5);
 
-    final KeyValueStore<ByteArray, StateValue<?>> store = createStore("store7");
+    final KeyValueStore<ByteArray, StateValue<?>> store = createStore();
     final SamzaTimerInternalsFactory<String> timerInternalsFactory =
         createTimerInternalsFactory(null, "timer", pipelineOptions, store);
 
@@ -426,7 +406,7 @@
     for (int i = 0; i < 8; i++) {
       timer =
           TimerInternals.TimerData.of(
-              "timer" + i, nameSpace, new Instant(i), TimeDomain.EVENT_TIME);
+              "timer" + i, nameSpace, new Instant(i), new Instant(i), TimeDomain.EVENT_TIME);
       timerInternals.setTimer(timer);
     }
 
@@ -452,7 +432,7 @@
     for (int i = 8; i < 20; i++) {
       timer =
           TimerInternals.TimerData.of(
-              "timer" + i, nameSpace, new Instant(i), TimeDomain.EVENT_TIME);
+              "timer" + i, nameSpace, new Instant(i), new Instant(i), TimeDomain.EVENT_TIME);
       timerInternals.setTimer(timer);
     }
     timerInternalsFactory.setInputWatermark(new Instant(20));
@@ -480,7 +460,7 @@
         PipelineOptionsFactory.create().as(SamzaPipelineOptions.class);
     pipelineOptions.setEventTimerBufferSize(5);
 
-    final KeyValueStore<ByteArray, StateValue<?>> store = createStore("store8");
+    final KeyValueStore<ByteArray, StateValue<?>> store = createStore();
     final SamzaTimerInternalsFactory<String> timerInternalsFactory =
         createTimerInternalsFactory(null, "timer", pipelineOptions, store);
 
@@ -494,7 +474,7 @@
     for (int i = 0; i < 10; i++) {
       timer =
           TimerInternals.TimerData.of(
-              "timer" + i, nameSpace, new Instant(i), TimeDomain.EVENT_TIME);
+              "timer" + i, nameSpace, new Instant(i), new Instant(i), TimeDomain.EVENT_TIME);
       timerInternals.setTimer(timer);
     }
 
@@ -520,7 +500,7 @@
     for (int i = 0; i < 3; i++) {
       timer =
           TimerInternals.TimerData.of(
-              "lateTimer" + i, nameSpace, new Instant(i), TimeDomain.EVENT_TIME);
+              "lateTimer" + i, nameSpace, new Instant(i), new Instant(i), TimeDomain.EVENT_TIME);
       timerInternals.setTimer(timer);
     }
 
