/*
 * Licensed to the Apache Software Foundation (ASF) under one
 * or more contributor license agreements.  See the NOTICE file
 * distributed with this work for additional information
 * regarding copyright ownership.  The ASF licenses this file
 * to you under the Apache License, Version 2.0 (the
 * License); you may not use this file except in compliance
 * with the License.  You may obtain a copy of the License at
 *
 *     http://www.apache.org/licenses/LICENSE-2.0
 *
 * Unless required by applicable law or agreed to in writing, software
 * distributed under the License is distributed on an AS IS BASIS,
 * WITHOUT WARRANTIES OR CONDITIONS OF ANY KIND, either express or implied.
 * See the License for the specific language governing permissions and
 * limitations under the License.
 */

plugins {
    id 'org.apache.beam.module'
    // id "org.jruyi.thrift" version "0.4.1"
}
applyJavaNature(
        automaticModuleName: 'org.apache.beam.sdk.io.thrift',
        generatedClassPatterns: [
<<<<<<< HEAD
=======
                /^org\.apache\.beam\.sdk\.io\.thrift\.payloads.*/,
>>>>>>> b10590cc
                /^org\.apache\.beam\.sdk\.io\.thrift\.TestThriftStruct/,
                /^org\.apache\.beam\.sdk\.io\.thrift\.TestThriftInnerStruct/,
                /^org\.apache\.beam\.sdk\.io\.thrift\.TestThriftEnum/,
                /^org\.apache\.beam\.sdk\.io\.thrift\.TestThriftUnion/,
        ],
)

description = "Apache Beam :: SDKs :: Java :: IO :: Thrift"
ext.summary = "IO to read and write Thrift encoded data files"

dependencies {
    compile library.java.vendored_guava_26_0_jre
    compile library.java.slf4j_api
    compile "org.apache.thrift:libthrift:0.14.1"
    compile project(path: ":sdks:java:core", configuration: "shadow")
    testCompile library.java.junit
    testRuntimeOnly library.java.slf4j_jdk14
    testRuntimeOnly project(path: ":runners:direct-java", configuration: "shadow")
}
/*
Removed due to lack of Thrift on Jenkins workers.
compileThrift {
    createGenFolder false
    sourceDir "$projectDir/src/test/resources/thrift"
    generator 'java'
}

task copyThrift(type: Copy) {
    dependsOn(compileThrift)
    from file("$buildDir/generated-sources/thrift/test_thrift/TestThriftStruct.java")
    into file("$projectDir/src/test/java/org/apache/beam/sdk/io/thrift/TestThriftStruct.java")
}

compileTestJava {
    doFirst { copyThrift }
}
*/<|MERGE_RESOLUTION|>--- conflicted
+++ resolved
@@ -23,10 +23,7 @@
 applyJavaNature(
         automaticModuleName: 'org.apache.beam.sdk.io.thrift',
         generatedClassPatterns: [
-<<<<<<< HEAD
-=======
                 /^org\.apache\.beam\.sdk\.io\.thrift\.payloads.*/,
->>>>>>> b10590cc
                 /^org\.apache\.beam\.sdk\.io\.thrift\.TestThriftStruct/,
                 /^org\.apache\.beam\.sdk\.io\.thrift\.TestThriftInnerStruct/,
                 /^org\.apache\.beam\.sdk\.io\.thrift\.TestThriftEnum/,
