--- conflicted
+++ resolved
@@ -21,13 +21,9 @@
  */
 
 plugins { id 'org.apache.beam.module' }
-<<<<<<< HEAD
-applyJavaNature(enableChecker:false,automaticModuleName: 'org.apache.beam.sdk.extensions.ml')
-=======
 applyJavaNature(
     automaticModuleName: 'org.apache.beam.sdk.extensions.ml'
 )
->>>>>>> b10590cc
 
 description = 'Apache Beam :: SDKs :: Java :: Extensions :: ML'
 
