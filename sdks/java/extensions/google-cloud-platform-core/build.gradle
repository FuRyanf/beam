--- conflicted
+++ resolved
@@ -20,10 +20,6 @@
 
 plugins { id 'org.apache.beam.module' }
 applyJavaNature(
-<<<<<<< HEAD
-  enableChecker: false,
-=======
->>>>>>> b10590cc
   automaticModuleName: 'org.apache.beam.sdk.extensions.gcp')
 
 description = "Apache Beam :: SDKs :: Java :: Extensions :: Google Cloud Platform Core"
