#
# Licensed to the Apache Software Foundation (ASF) under one or more
# contributor license agreements.  See the NOTICE file distributed with
# this work for additional information regarding copyright ownership.
# The ASF licenses this file to You under the Apache License, Version 2.0
# (the "License"); you may not use this file except in compliance with
# the License.  You may obtain a copy of the License at
#
#    http://www.apache.org/licenses/LICENSE-2.0
#
# Unless required by applicable law or agreed to in writing, software
# distributed under the License is distributed on an "AS IS" BASIS,
# WITHOUT WARRANTIES OR CONDITIONS OF ANY KIND, either express or implied.
# See the License for the specific language governing permissions and
# limitations under the License.
#

# cython: language_level=3

"""
This module is for internal use only; no backwards-compatibility guarantees.

The classes in this file keep shared state, and organize metrics information.

Available classes:

- MetricKey - Internal key for a metric.
- MetricResult - Current status of a metric's updates/commits.
- _MetricsEnvironment - Keeps track of MetricsContainer and other metrics
    information for every single execution working thread.
- MetricsContainer - Holds the metrics of a single step and a single
    unit-of-commit (bundle).
"""

# pytype: skip-file

<<<<<<< HEAD
from __future__ import absolute_import

import threading
from builtins import object
=======
import threading
>>>>>>> b10590cc
from typing import TYPE_CHECKING
from typing import Any
from typing import Dict
from typing import FrozenSet
from typing import Optional
from typing import Type
from typing import Union
from typing import cast

from apache_beam.metrics import monitoring_infos
from apache_beam.metrics.cells import CounterCell
from apache_beam.metrics.cells import DistributionCell
from apache_beam.metrics.cells import GaugeCell
from apache_beam.runners.worker import statesampler
from apache_beam.runners.worker.statesampler import get_current_tracker

if TYPE_CHECKING:
  from apache_beam.metrics.cells import GaugeData
  from apache_beam.metrics.cells import DistributionData
  from apache_beam.metrics.cells import MetricCell
  from apache_beam.metrics.cells import MetricCellFactory
  from apache_beam.metrics.metricbase import MetricName
  from apache_beam.portability.api import metrics_pb2


class MetricKey(object):
  """Key used to identify instance of metric cell.

  Metrics are internally keyed by the name of the step they're associated with,
  the name and namespace (if it is a user defined metric) of the metric,
  and any extra label metadata added by the runner specific metric collection
  service.
  """
  def __init__(self, step, metric, labels=None):
    """Initializes ``MetricKey``.

    Args:
      step: A string with the step this metric cell is part of.
      metric: A ``MetricName`` namespace+name that identifies a metric.
      labels: An arbitrary set of labels that also identifies the metric.
    """
    self.step = step
    self.metric = metric
    self.labels = labels if labels else dict()

  def __eq__(self, other):
    return (
        self.step == other.step and self.metric == other.metric and
        self.labels == other.labels)

  def __hash__(self):
    return hash((self.step, self.metric, frozenset(self.labels)))

  def __repr__(self):
    return 'MetricKey(step={}, metric={}, labels={})'.format(
        self.step, self.metric, self.labels)


class MetricResult(object):
  """Keeps track of the status of a metric within a single bundle.

  It contains the physical and logical updates to the metric. Physical updates
  are updates that have not necessarily been committed, but that have been made
  during pipeline execution. Logical updates are updates that have been
  committed.

  Attributes:
    key: A ``MetricKey`` that identifies the metric and bundle of this result.
    committed: The committed updates of the metric. This attribute's type is
      of metric type result (e.g. int, DistributionResult, GaugeResult).
    attempted: The logical updates of the metric. This attribute's type is that
      of metric type result (e.g. int, DistributionResult, GaugeResult).
  """
  def __init__(self, key, committed, attempted):
    """Initializes ``MetricResult``.
    Args:
      key: A ``MetricKey`` object.
      committed: Metric data that has been committed (e.g. logical updates)
      attempted: Metric data that has been attempted (e.g. physical updates)
    """
    self.key = key
    self.committed = committed
    self.attempted = attempted

  def __eq__(self, other):
    return (
        self.key == other.key and self.committed == other.committed and
        self.attempted == other.attempted)

  def __hash__(self):
    return hash((self.key, self.committed, self.attempted))

  def __repr__(self):
    return 'MetricResult(key={}, committed={}, attempted={})'.format(
        self.key, str(self.committed), str(self.attempted))

  def __str__(self):
    return repr(self)

  @property
  def result(self):
    """Short-hand for falling back to attempted metrics if it seems that
    committed was not populated (e.g. due to not being supported on a given
    runner"""
    return self.committed if self.committed else self.attempted


class _MetricsEnvironment(object):
  """Holds the MetricsContainer for every thread and other metric information.

  This class is not meant to be instantiated, instead being used to keep
  track of global state.
  """
  def current_container(self):
    """Returns the current MetricsContainer."""
    sampler = statesampler.get_current_tracker()
    if sampler is None:
      return None
    return sampler.current_state().metrics_container

  def process_wide_container(self):
    """Returns the MetricsContainer for process wide metrics, e.g. memory."""
    return PROCESS_WIDE_METRICS_CONTAINER


MetricsEnvironment = _MetricsEnvironment()


class _TypedMetricName(object):
  """Like MetricName, but also stores the cell type of the metric."""
  def __init__(
      self,
      cell_type,  # type: Union[Type[MetricCell], MetricCellFactory]
      metric_name  # type: Union[str, MetricName]
  ):
    # type: (...) -> None
    self.cell_type = cell_type
    self.metric_name = metric_name
    if isinstance(metric_name, str):
      self.fast_name = metric_name
    else:
      self.fast_name = metric_name.fast_name()
    # Cached for speed, as this is used as a key for every counter update.
    self._hash = hash((cell_type, self.fast_name))

  def __eq__(self, other):
    return self is other or (
        self.cell_type == other.cell_type and self.fast_name == other.fast_name)

  def __hash__(self):
    return self._hash

  def __str__(self):
    return '%s %s' % (self.cell_type, self.metric_name)

  def __reduce__(self):
    return _TypedMetricName, (self.cell_type, self.metric_name)


_DEFAULT = None  # type: Any


class MetricUpdater(object):
  """A callable that updates the metric as quickly as possible."""
  def __init__(
      self,
      cell_type,  # type: Union[Type[MetricCell], MetricCellFactory]
      metric_name,  # type: Union[str, MetricName]
      default_value=None,
      process_wide=False):
    self.process_wide = process_wide
    self.typed_metric_name = _TypedMetricName(cell_type, metric_name)
    self.default_value = default_value

  def __call__(self, value=_DEFAULT):
    # type: (Any) -> None
    if value is _DEFAULT:
      if self.default_value is _DEFAULT:
        raise ValueError(
            'Missing value for update of %s' % self.typed_metric_name.fast_name)
      value = self.default_value
    if self.process_wide:
      MetricsEnvironment.process_wide_container().get_metric_cell(
          self.typed_metric_name).update(value)
    else:
      tracker = get_current_tracker()
      if tracker is not None:
        tracker.update_metric(self.typed_metric_name, value)

  def __reduce__(self):
    return MetricUpdater, (
        self.typed_metric_name.cell_type,
        self.typed_metric_name.metric_name,
        self.default_value)


class MetricsContainer(object):
  """Holds the metrics of a single step and a single bundle.

  Or the metrics associated with the process/SDK harness. I.e. memory usage.
  """
  def __init__(self, step_name):
    self.step_name = step_name
    self.lock = threading.Lock()
    self.metrics = dict()  # type: Dict[_TypedMetricName, MetricCell]

  def get_counter(self, metric_name):
    # type: (MetricName) -> CounterCell
    return cast(
        CounterCell,
        self.get_metric_cell(_TypedMetricName(CounterCell, metric_name)))

  def get_distribution(self, metric_name):
    # type: (MetricName) -> DistributionCell
    return cast(
        DistributionCell,
        self.get_metric_cell(_TypedMetricName(DistributionCell, metric_name)))

  def get_gauge(self, metric_name):
    # type: (MetricName) -> GaugeCell
    return cast(
        GaugeCell,
        self.get_metric_cell(_TypedMetricName(GaugeCell, metric_name)))

  def get_metric_cell(self, typed_metric_name):
    # type: (_TypedMetricName) -> MetricCell
    cell = self.metrics.get(typed_metric_name, None)
    if cell is None:
      with self.lock:
        cell = self.metrics[typed_metric_name] = typed_metric_name.cell_type()
    return cell

  def get_cumulative(self):
    # type: () -> MetricUpdates

    """Return MetricUpdates with cumulative values of all metrics in container.

    This returns all the cumulative values for all metrics.
    """
    counters = {
        MetricKey(self.step_name, k.metric_name): v.get_cumulative()
        for k,
        v in self.metrics.items() if k.cell_type == CounterCell
    }

    distributions = {
        MetricKey(self.step_name, k.metric_name): v.get_cumulative()
        for k,
        v in self.metrics.items() if k.cell_type == DistributionCell
    }

    gauges = {
        MetricKey(self.step_name, k.metric_name): v.get_cumulative()
        for k,
        v in self.metrics.items() if k.cell_type == GaugeCell
    }

    return MetricUpdates(counters, distributions, gauges)

  def to_runner_api(self):
    return [
        cell.to_runner_api_user_metric(key.metric_name) for key,
        cell in self.metrics.items()
    ]

  def to_runner_api_monitoring_infos(self, transform_id):
    # type: (str) -> Dict[FrozenSet, metrics_pb2.MonitoringInfo]

    """Returns a list of MonitoringInfos for the metrics in this container."""
    with self.lock:
      items = list(self.metrics.items())
    all_metrics = [
        cell.to_runner_api_monitoring_info(key.metric_name, transform_id)
        for key,
        cell in items
    ]
    return {
        monitoring_infos.to_key(mi): mi
        for mi in all_metrics if mi is not None
    }

  def reset(self):
    # type: () -> None
    for metric in self.metrics.values():
      metric.reset()

  def __reduce__(self):
    raise NotImplementedError


PROCESS_WIDE_METRICS_CONTAINER = MetricsContainer(None)


class MetricUpdates(object):
  """Contains updates for several metrics.

  A metric update is an object containing information to update a metric.
  For Distribution metrics, it is DistributionData, and for Counter metrics,
  it's an int.
  """
  def __init__(
      self,
      counters=None,  # type: Optional[Dict[MetricKey, int]]
      distributions=None,  # type: Optional[Dict[MetricKey, DistributionData]]
      gauges=None  # type: Optional[Dict[MetricKey, GaugeData]]
  ):
    # type: (...) -> None

    """Create a MetricUpdates object.

    Args:
      counters: Dictionary of MetricKey:MetricUpdate updates.
      distributions: Dictionary of MetricKey:MetricUpdate objects.
      gauges: Dictionary of MetricKey:MetricUpdate objects.
    """
    self.counters = counters or {}
    self.distributions = distributions or {}
    self.gauges = gauges or {}<|MERGE_RESOLUTION|>--- conflicted
+++ resolved
@@ -34,14 +34,7 @@
 
 # pytype: skip-file
 
-<<<<<<< HEAD
-from __future__ import absolute_import
-
 import threading
-from builtins import object
-=======
-import threading
->>>>>>> b10590cc
 from typing import TYPE_CHECKING
 from typing import Any
 from typing import Dict
