--- conflicted
+++ resolved
@@ -71,11 +71,7 @@
 import logging
 import math
 import struct
-<<<<<<< HEAD
-import urllib
-=======
 from typing import Union
->>>>>>> b10590cc
 
 import apache_beam as beam
 from apache_beam.io import iobase
@@ -425,16 +421,6 @@
         yield doc
 
   def display_data(self):
-<<<<<<< HEAD
-    res = super(_BoundedMongoSource, self).display_data()
-    res['uri'] = _mask_uri_password(self.uri)
-    res['database'] = self.db
-    res['collection'] = self.coll
-    res['filter'] = json.dumps(self.filter)
-    res['projection'] = str(self.projection)
-    res['mongo_client_spec'] = json.dumps(_mask_spec_password(self.spec))
-    res['bucket_auto'] = self.bucket_auto
-=======
     """Returns the display data associated to a pipeline component."""
     res = super().display_data()
     res["database"] = self.db
@@ -442,7 +428,6 @@
     res["filter"] = json.dumps(self.filter, default=json_util.default)
     res["projection"] = str(self.projection)
     res["bucket_auto"] = self.bucket_auto
->>>>>>> b10590cc
     return res
 
   @staticmethod
@@ -781,17 +766,9 @@
 
   def display_data(self):
     res = super(_WriteMongoFn, self).display_data()
-<<<<<<< HEAD
-    res['uri'] = _mask_uri_password(self.uri)
-    res['database'] = self.db
-    res['collection'] = self.coll
-    res['mongo_client_params'] = json.dumps(_mask_spec_password(self.spec))
-    res['batch_size'] = self.batch_size
-=======
     res["database"] = self.db
     res["collection"] = self.coll
     res["batch_size"] = self.batch_size
->>>>>>> b10590cc
     return res
 
 
@@ -834,24 +811,4 @@
 
   def __exit__(self, exc_type, exc_val, exc_tb):
     if self.client is not None:
-      self.client.close()
-
-
-def _mask_uri_password(uri):
-  # Masks password in uri if present
-  if uri:
-    components = urllib.parse.urlsplit(uri)
-    if components.password:
-      replaced = components._replace(
-          netloc='{}:{}@{}'.format(
-              components.username, '******', components.hostname))
-      uri = replaced.geturl()
-  return uri
-
-
-def _mask_spec_password(spec):
-  # Masks password in spec if present
-  if spec and 'password' in spec:
-    spec = spec.copy()
-    spec['password'] = '******'
-  return spec+      self.client.close()