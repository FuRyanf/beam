#
# Licensed to the Apache Software Foundation (ASF) under one or more
# contributor license agreements.  See the NOTICE file distributed with
# this work for additional information regarding copyright ownership.
# The ASF licenses this file to You under the Apache License, Version 2.0
# (the "License"); you may not use this file except in compliance with
# the License.  You may obtain a copy of the License at
#
#    http://www.apache.org/licenses/LICENSE-2.0
#
# Unless required by applicable law or agreed to in writing, software
# distributed under the License is distributed on an "AS IS" BASIS,
# WITHOUT WARRANTIES OR CONDITIONS OF ANY KIND, either express or implied.
# See the License for the specific language governing permissions and
# limitations under the License.
#
# pytype: skip-file

import argparse
import logging
import shlex
import typing
import unittest
from os import linesep
from os import path
from os.path import exists
from shutil import rmtree
from tempfile import mkdtemp

import pytest

import apache_beam as beam
from apache_beam import Impulse
from apache_beam import Map
from apache_beam import Pipeline
from apache_beam.coders import VarIntCoder
from apache_beam.io.external.generate_sequence import GenerateSequence
from apache_beam.io.kafka import ReadFromKafka
from apache_beam.io.kafka import WriteToKafka
from apache_beam.metrics import Metrics
from apache_beam.options.pipeline_options import DebugOptions
from apache_beam.options.pipeline_options import FlinkRunnerOptions
from apache_beam.options.pipeline_options import PortableOptions
from apache_beam.options.pipeline_options import StandardOptions
from apache_beam.runners.portability import job_server
from apache_beam.runners.portability import portable_runner
from apache_beam.runners.portability import portable_runner_test
from apache_beam.testing.util import assert_that
from apache_beam.testing.util import equal_to
from apache_beam.transforms import userstate
from apache_beam.transforms.sql import SqlTransform

# Run as
#
# pytest flink_runner_test.py[::TestClass::test_case] \
#     --test-pipeline-options="--environment_type=LOOPBACK"

_LOGGER = logging.getLogger(__name__)

Row = typing.NamedTuple("Row", [("col1", int), ("col2", str)])
beam.coders.registry.register_coder(Row, beam.coders.RowCoder)


class FlinkRunnerTest(portable_runner_test.PortableRunnerTest):
  _use_grpc = True
  _use_subprocesses = True

  conf_dir = None
  expansion_port = None
  flink_job_server_jar = None

  def __init__(self, *args, **kwargs):
    super(FlinkRunnerTest, self).__init__(*args, **kwargs)
    self.environment_type = None
    self.environment_config = None

  @pytest.fixture(autouse=True)
  def parse_options(self, request):
    if not request.config.option.test_pipeline_options:
      raise unittest.SkipTest(
          'Skipping because --test-pipeline-options is not specified.')
    test_pipeline_options = request.config.option.test_pipeline_options
    parser = argparse.ArgumentParser(add_help=True)
    parser.add_argument(
        '--flink_job_server_jar',
        help='Job server jar to submit jobs.',
        action='store')
    parser.add_argument(
        '--environment_type',
        default='LOOPBACK',
        choices=['DOCKER', 'PROCESS', 'LOOPBACK'],
        help='Set the environment type for running user code. DOCKER runs '
        'user code in a container. PROCESS runs user code in '
        'automatically started processes. LOOPBACK runs user code on '
        'the same process that originally submitted the job.')
    parser.add_argument(
        '--environment_option',
        '--environment_options',
        dest='environment_options',
        action='append',
        default=None,
        help=(
            'Environment configuration for running the user code. '
            'Recognized options depend on --environment_type.\n '
            'For DOCKER: docker_container_image (optional)\n '
            'For PROCESS: process_command (required), process_variables '
            '(optional, comma-separated)\n '
            'For EXTERNAL: external_service_address (required)'))
    known_args, unknown_args = parser.parse_known_args(
        shlex.split(test_pipeline_options))
    if unknown_args:
      _LOGGER.warning('Discarding unrecognized arguments %s' % unknown_args)
    self.set_flink_job_server_jar(
        known_args.flink_job_server_jar or
        job_server.JavaJarJobServer.path_to_beam_jar((
            ':runners:flink:%s:job-server:shadowJar' %
            FlinkRunnerOptions.PUBLISHED_FLINK_VERSIONS[-1])))
    self.environment_type = known_args.environment_type
    self.environment_options = known_args.environment_options

  @classmethod
  def tearDownClass(cls):
    if cls.conf_dir and exists(cls.conf_dir):
      _LOGGER.info("removing conf dir: %s" % cls.conf_dir)
      rmtree(cls.conf_dir)
    super(FlinkRunnerTest, cls).tearDownClass()

  @classmethod
  def _create_conf_dir(cls):
    """Create (and save a static reference to) a "conf dir", used to provide
     metrics configs and verify metrics output

     It gets cleaned up when the suite is done executing"""

    if hasattr(cls, 'conf_dir'):
      cls.conf_dir = mkdtemp(prefix='flinktest-conf')

      # path for a FileReporter to write metrics to
      cls.test_metrics_path = path.join(cls.conf_dir, 'test-metrics.txt')

      # path to write Flink configuration to
      conf_path = path.join(cls.conf_dir, 'flink-conf.yaml')
      file_reporter = 'org.apache.beam.runners.flink.metrics.FileReporter'
      with open(conf_path, 'w') as f:
        f.write(
            linesep.join([
                'metrics.reporters: file',
                'metrics.reporter.file.class: %s' % file_reporter,
                'metrics.reporter.file.path: %s' % cls.test_metrics_path,
                'metrics.scope.operator: <operator_name>',
            ]))

  @classmethod
  def _subprocess_command(cls, job_port, expansion_port):
    # will be cleaned up at the end of this method, and recreated and used by
    # the job server
    tmp_dir = mkdtemp(prefix='flinktest')

    cls._create_conf_dir()
    cls.expansion_port = expansion_port

    try:
      return [
          'java',
          '-Dorg.slf4j.simpleLogger.defaultLogLevel=warn',
          '-jar',
          cls.flink_job_server_jar,
          '--flink-master',
          '[local]',
          '--flink-conf-dir',
          cls.conf_dir,
          '--artifacts-dir',
          tmp_dir,
          '--job-port',
          str(job_port),
          '--artifact-port',
          '0',
          '--expansion-port',
          str(expansion_port),
      ]
    finally:
      rmtree(tmp_dir)

  @classmethod
  def get_runner(cls):
    return portable_runner.PortableRunner()

  @classmethod
  def get_expansion_service(cls):
    # TODO Move expansion address resides into PipelineOptions
    return 'localhost:%s' % cls.expansion_port

  @classmethod
  def set_flink_job_server_jar(cls, flink_job_server_jar):
    cls.flink_job_server_jar = flink_job_server_jar

  def create_options(self):
    options = super(FlinkRunnerTest, self).create_options()
    options.view_as(DebugOptions).experiments = ['beam_fn_api']
    options._all_options['parallelism'] = 2
    options.view_as(PortableOptions).environment_type = self.environment_type
    options.view_as(
        PortableOptions).environment_options = self.environment_options

    return options

  # Can't read host files from within docker, read a "local" file there.
  def test_read(self):
    print('name:', __name__)
    with self.create_pipeline() as p:
      lines = p | beam.io.ReadFromText('/etc/profile')
      assert_that(lines, lambda lines: len(lines) > 0)

  def test_no_subtransform_composite(self):
    raise unittest.SkipTest("BEAM-4781")

  def test_external_transform(self):
    with self.create_pipeline() as p:
      res = (
          p
          | GenerateSequence(
              start=1, stop=10, expansion_service=self.get_expansion_service()))

      assert_that(res, equal_to([i for i in range(1, 10)]))

  def test_expand_kafka_read(self):
    # We expect to fail here because we do not have a Kafka cluster handy.
    # Nevertheless, we check that the transform is expanded by the
    # ExpansionService and that the pipeline fails during execution.
    with self.assertRaises(Exception) as ctx:
      with self.create_pipeline() as p:
        # pylint: disable=expression-not-assigned
        (
            p
            | ReadFromKafka(
                consumer_config={
                    'bootstrap.servers': 'notvalid1:7777, notvalid2:3531',
                    'group.id': 'any_group'
                },
                topics=['topic1', 'topic2'],
                key_deserializer='org.apache.kafka.'
                'common.serialization.'
                'ByteArrayDeserializer',
                value_deserializer='org.apache.kafka.'
                'common.serialization.'
                'LongDeserializer',
                commit_offset_in_finalize=True,
                timestamp_policy=ReadFromKafka.create_time_policy,
                expansion_service=self.get_expansion_service()))
    self.assertTrue(
        'No resolvable bootstrap urls given in bootstrap.servers' in str(
            ctx.exception),
        'Expected to fail due to invalid bootstrap.servers, but '
        'failed due to:\n%s' % str(ctx.exception))

  def test_expand_kafka_write(self):
    # We just test the expansion but do not execute.
    # pylint: disable=expression-not-assigned
    (
        self.create_pipeline()
        | Impulse()
        | Map(lambda input: (1, input))
        | WriteToKafka(
            producer_config={
                'bootstrap.servers': 'localhost:9092, notvalid2:3531'
            },
            topic='topic1',
            key_serializer='org.apache.kafka.'
            'common.serialization.'
            'LongSerializer',
            value_serializer='org.apache.kafka.'
            'common.serialization.'
            'ByteArraySerializer',
            expansion_service=self.get_expansion_service()))

  def test_sql(self):
    with self.create_pipeline() as p:
      output = (
          p
          | 'Create' >> beam.Create([Row(x, str(x)) for x in range(5)])
          | 'Sql' >> SqlTransform(
              """SELECT col1, col2 || '*' || col2 as col2,
                    power(col1, 2) as col3
             FROM PCOLLECTION
          """,
              expansion_service=self.get_expansion_service()))
      assert_that(
          output,
          equal_to([(x, '{x}*{x}'.format(x=x), x * x) for x in range(5)]))

  def test_flattened_side_input(self):
    # Blocked on support for transcoding
    # https://jira.apache.org/jira/browse/BEAM-6523
    super(FlinkRunnerTest,
          self).test_flattened_side_input(with_transcoding=False)

  def test_metrics(self):
    super(FlinkRunnerTest, self).test_metrics(check_gauge=False)

  def test_flink_metrics(self):
    """Run a simple DoFn that increments a counter and verifies state
    caching metrics. Verifies that its expected value is written to a
    temporary file by the FileReporter"""

    counter_name = 'elem_counter'
    state_spec = userstate.BagStateSpec('state', VarIntCoder())

    class DoFn(beam.DoFn):
      def __init__(self):
        self.counter = Metrics.counter(self.__class__, counter_name)
        _LOGGER.info('counter: %s' % self.counter.metric_name)

      def process(self, kv, state=beam.DoFn.StateParam(state_spec)):
        # Trigger materialization
        list(state.read())
        state.add(1)
        self.counter.inc()

    options = self.create_options()
    # Test only supports parallelism of 1
    options._all_options['parallelism'] = 1
    # Create multiple bundles to test cache metrics
    options._all_options['max_bundle_size'] = 10
    options._all_options['max_bundle_time_millis'] = 95130590130
    experiments = options.view_as(DebugOptions).experiments or []
    experiments.append('state_cache_size=123')
    options.view_as(DebugOptions).experiments = experiments
    with Pipeline(self.get_runner(), options) as p:
      # pylint: disable=expression-not-assigned
      (
          p
          | "create" >> beam.Create(list(range(0, 110)))
          | "mapper" >> beam.Map(lambda x: (x % 10, 'val'))
          | "stateful" >> beam.ParDo(DoFn()))

    lines_expected = {'counter: 110'}
    if options.view_as(StandardOptions).streaming:
      lines_expected.update([
          # Gauges for the last finished bundle
          'stateful.beam_metric:statecache:capacity: 123',
          'stateful.beam_metric:statecache:size: 10',
          'stateful.beam_metric:statecache:get: 20',
          'stateful.beam_metric:statecache:miss: 0',
          'stateful.beam_metric:statecache:hit: 20',
          'stateful.beam_metric:statecache:put: 0',
          'stateful.beam_metric:statecache:evict: 0',
          # Counters
          'stateful.beam_metric:statecache:get_total: 220',
          'stateful.beam_metric:statecache:miss_total: 10',
          'stateful.beam_metric:statecache:hit_total: 210',
          'stateful.beam_metric:statecache:put_total: 10',
          'stateful.beam_metric:statecache:evict_total: 0',
      ])
    else:
      # Batch has a different processing model. All values for
      # a key are processed at once.
      lines_expected.update([
          # Gauges
          'stateful).beam_metric:statecache:capacity: 123',
          # For the first key, the cache token will not be set yet.
          # It's lazily initialized after first access in StateRequestHandlers
          'stateful).beam_metric:statecache:size: 10',
          # We have 11 here because there are 110 / 10 elements per key
          'stateful).beam_metric:statecache:get: 12',
          'stateful).beam_metric:statecache:miss: 1',
          'stateful).beam_metric:statecache:hit: 11',
          # State is flushed back once per key
          'stateful).beam_metric:statecache:put: 1',
          'stateful).beam_metric:statecache:evict: 0',
          # Counters
          'stateful).beam_metric:statecache:get_total: 120',
          'stateful).beam_metric:statecache:miss_total: 10',
          'stateful).beam_metric:statecache:hit_total: 110',
          'stateful).beam_metric:statecache:put_total: 10',
          'stateful).beam_metric:statecache:evict_total: 0',
      ])
    lines_actual = set()
    with open(self.test_metrics_path, 'r') as f:
      for line in f:
        print(line, end='')
        for metric_str in lines_expected:
          metric_name = metric_str.split()[0]
          if metric_str in line:
            lines_actual.add(metric_str)
          elif metric_name in line:
            lines_actual.add(line)
    self.assertSetEqual(lines_actual, lines_expected)

  def test_sdf_with_watermark_tracking(self):
    raise unittest.SkipTest("BEAM-2939")

  def test_callbacks_with_exception(self):
    raise unittest.SkipTest("BEAM-11021")

  def test_register_finalizations(self):
    raise unittest.SkipTest("BEAM-11021")

<<<<<<< HEAD
  def test_pardo_dynamic_timer(self):
    raise unittest.SkipTest("BEAM-10120")
=======
  def test_custom_merging_window(self):
    raise unittest.SkipTest("BEAM-11004")
>>>>>>> b10590cc

  # Inherits all other tests.


class FlinkRunnerTestOptimized(FlinkRunnerTest):
  # TODO: Remove these tests after resolving BEAM-7248 and enabling
  #  PortableRunnerOptimized
  def create_options(self):
    options = super(FlinkRunnerTestOptimized, self).create_options()
    options.view_as(DebugOptions).experiments = [
        'pre_optimize=all'
    ] + options.view_as(DebugOptions).experiments
    return options

  def test_external_transform(self):
    raise unittest.SkipTest("BEAM-7252")

  def test_expand_kafka_read(self):
    raise unittest.SkipTest("BEAM-7252")

  def test_expand_kafka_write(self):
    raise unittest.SkipTest("BEAM-7252")

  def test_sql(self):
    raise unittest.SkipTest("BEAM-7252")

  def test_pack_combiners(self):
    # Stages produced by translations.pack_combiners are fused
    # by translations.greedily_fuse, which prevent the stages
    # from being detecting using counters by the test.
    self._test_pack_combiners(assert_using_counter_names=False)


class FlinkRunnerTestStreaming(FlinkRunnerTest):
  def __init__(self, *args, **kwargs):
    super(FlinkRunnerTestStreaming, self).__init__(*args, **kwargs)
    self.enable_commit = False

  def setUp(self):
    self.enable_commit = False

  def create_options(self):
    options = super(FlinkRunnerTestStreaming, self).create_options()
    options.view_as(StandardOptions).streaming = True
    if self.enable_commit:
      options._all_options['checkpointing_interval'] = 3000
      options._all_options['shutdown_sources_after_idle_ms'] = 60000
    return options

  def test_callbacks_with_exception(self):
    self.enable_commit = True
    super(FlinkRunnerTest, self).test_callbacks_with_exception()

  def test_register_finalizations(self):
    self.enable_commit = True
    super(FlinkRunnerTest, self).test_register_finalizations()


if __name__ == '__main__':
  # Run the tests.
  logging.getLogger().setLevel(logging.INFO)
  unittest.main()<|MERGE_RESOLUTION|>--- conflicted
+++ resolved
@@ -395,13 +395,8 @@
   def test_register_finalizations(self):
     raise unittest.SkipTest("BEAM-11021")
 
-<<<<<<< HEAD
-  def test_pardo_dynamic_timer(self):
-    raise unittest.SkipTest("BEAM-10120")
-=======
   def test_custom_merging_window(self):
     raise unittest.SkipTest("BEAM-11004")
->>>>>>> b10590cc
 
   # Inherits all other tests.
 
