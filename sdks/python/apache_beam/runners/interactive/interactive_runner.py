#
# Licensed to the Apache Software Foundation (ASF) under one or more
# contributor license agreements.  See the NOTICE file distributed with
# this work for additional information regarding copyright ownership.
# The ASF licenses this file to You under the Apache License, Version 2.0
# (the "License"); you may not use this file except in compliance with
# the License.  You may obtain a copy of the License at
#
#    http://www.apache.org/licenses/LICENSE-2.0
#
# Unless required by applicable law or agreed to in writing, software
# distributed under the License is distributed on an "AS IS" BASIS,
# WITHOUT WARRANTIES OR CONDITIONS OF ANY KIND, either express or implied.
# See the License for the specific language governing permissions and
# limitations under the License.
#

"""A runner that allows running of Beam pipelines interactively.

This module is experimental. No backwards-compatibility guarantees.
"""

# pytype: skip-file

from __future__ import absolute_import
from __future__ import division
from __future__ import print_function

import logging

import apache_beam as beam
from apache_beam import runners
from apache_beam.pipeline import PipelineVisitor
from apache_beam.runners.direct import direct_runner
from apache_beam.runners.interactive import interactive_environment as ie
from apache_beam.runners.interactive import pipeline_instrument as inst
from apache_beam.runners.interactive import background_caching_job
from apache_beam.runners.interactive import samza_cache_manager as samza_cache
from apache_beam.runners.interactive.display import pipeline_graph
from apache_beam.runners.interactive.options import capture_control
from apache_beam.runners.interactive.utils import to_element_list
from apache_beam.testing.test_stream_service import TestStreamServiceController

# size of PCollection samples cached.
SAMPLE_SIZE = 8

_LOGGER = logging.getLogger(__name__)


class InteractiveRunner(runners.PipelineRunner):
  """An interactive runner for Beam Python pipelines.

  Allows interactively building and running Beam Python pipelines.
  """
  def __init__(
      self,
      underlying_runner=None,
      render_option=None,
      skip_display=True,
      force_compute=True,
      blocking=True):
    """Constructor of InteractiveRunner.

    Args:
      underlying_runner: (runner.PipelineRunner)
      render_option: (str) this parameter decides how the pipeline graph is
          rendered. See display.pipeline_graph_renderer for available options.
      skip_display: (bool) whether to skip display operations when running the
          pipeline. Useful if running large pipelines when display is not
          needed.
      force_compute: (bool) whether sequential pipeline runs can use cached data
          of PCollections computed from the previous runs including show API
          invocation from interactive_beam module. If True, always run the whole
          pipeline and compute data for PCollections forcefully. If False, use
          available data and run minimum pipeline fragment to only compute data
          not available.
      blocking: (bool) whether the pipeline run should be blocking or not.
    """
    self._underlying_runner = (
        underlying_runner or direct_runner.DirectRunner())
<<<<<<< HEAD
    if not ie.current_env().cache_manager():
        if self._underlying_runner.__class__.__name__ == 'SamzaPortableRunner':
            ie.current_env().set_cache_manager(
                samza_cache.SamzaFileBasedCacheManager(cache_dir, cache_format))
        else:
            ie.current_env().set_cache_manager(
                cache.FileBasedCacheManager(cache_dir, cache_format))
    self._cache_manager = ie.current_env().cache_manager()
=======
>>>>>>> 738a9100
    self._render_option = render_option
    self._in_session = False
    self._skip_display = skip_display
    self._force_compute = force_compute
    self._blocking = blocking

  def is_fnapi_compatible(self):
    # TODO(BEAM-8436): return self._underlying_runner.is_fnapi_compatible()
    return False

  def set_render_option(self, render_option):
    """Sets the rendering option.

    Args:
      render_option: (str) this parameter decides how the pipeline graph is
          rendered. See display.pipeline_graph_renderer for available options.
    """
    self._render_option = render_option

  def start_session(self):
    """Start the session that keeps back-end managers and workers alive.
    """
    if self._in_session:
      return

    enter = getattr(self._underlying_runner, '__enter__', None)
    if enter is not None:
      _LOGGER.info('Starting session.')
      self._in_session = True
      enter()
    else:
      _LOGGER.error('Keep alive not supported.')

  def end_session(self):
    """End the session that keeps backend managers and workers alive.
    """
    if not self._in_session:
      return

    exit = getattr(self._underlying_runner, '__exit__', None)
    if exit is not None:
      self._in_session = False
      _LOGGER.info('Ending session.')
      exit(None, None, None)

  def apply(self, transform, pvalueish, options):
    # TODO(qinyeli, BEAM-646): Remove runner interception of apply.
    return self._underlying_runner.apply(transform, pvalueish, options)

  def run_pipeline(self, pipeline, options):
    if not ie.current_env().options.enable_capture_replay:
      capture_control.evict_captured_data()
    if self._force_compute:
      ie.current_env().evict_computed_pcollections()

    # Make sure that sources without a user reference are still cached.
    inst.watch_sources(pipeline)

    user_pipeline = inst.user_pipeline(pipeline)
    pipeline_instrument = inst.build_pipeline_instrument(pipeline, options)

    # The user_pipeline analyzed might be None if the pipeline given has nothing
    # to be cached and tracing back to the user defined pipeline is impossible.
    # When it's None, there is no need to cache including the background
    # caching job and no result to track since no background caching job is
    # started at all.
    if user_pipeline:
      # Should use the underlying runner and run asynchronously.
      background_caching_job.attempt_to_run_background_caching_job(
          self._underlying_runner, user_pipeline, options)
      if (background_caching_job.has_source_to_cache(user_pipeline) and
          not background_caching_job.is_a_test_stream_service_running(
              user_pipeline)):
        streaming_cache_manager = ie.current_env().get_cache_manager(
            user_pipeline)

        # Only make the server if it doesn't exist already.
        if (streaming_cache_manager and
            not ie.current_env().get_test_stream_service_controller(
                user_pipeline)):

          def exception_handler(e):
            _LOGGER.error(str(e))
            return True

          test_stream_service = TestStreamServiceController(
              streaming_cache_manager, exception_handler=exception_handler)
          test_stream_service.start()
          ie.current_env().set_test_stream_service_controller(
              user_pipeline, test_stream_service)

    pipeline_to_execute = beam.pipeline.Pipeline.from_runner_api(
        pipeline_instrument.instrumented_pipeline_proto(),
        self._underlying_runner,
        options)

    if ie.current_env().get_test_stream_service_controller(user_pipeline):
      endpoint = ie.current_env().get_test_stream_service_controller(
          user_pipeline).endpoint

      # TODO: make the StreamingCacheManager and TestStreamServiceController
      # constructed when the InteractiveEnvironment is imported.
      class TestStreamVisitor(PipelineVisitor):
        def visit_transform(self, transform_node):
          from apache_beam.testing.test_stream import TestStream
          if (isinstance(transform_node.transform, TestStream) and
              not transform_node.transform._events):
            transform_node.transform._endpoint = endpoint

      pipeline_to_execute.visit(TestStreamVisitor())

    if not self._skip_display:
      a_pipeline_graph = pipeline_graph.PipelineGraph(
          pipeline_instrument.original_pipeline,
          render_option=self._render_option)
      a_pipeline_graph.display_graph()

    main_job_result = PipelineResult(
        pipeline_to_execute.run(), pipeline_instrument)
    # In addition to this pipeline result setting, redundant result setting from
    # outer scopes are also recommended since the user_pipeline might not be
    # available from within this scope.
    if user_pipeline:
<<<<<<< HEAD
      ie.current_env().set_pipeline_result(
          user_pipeline, main_job_result, is_main_job=True)
    if self._underlying_runner.__class__.__name__ == 'SamzaPortableRunner':
        main_job_result.wait_until_finish(exit_on_finish=True)
    else:
        main_job_result.wait_until_finish()
=======
      ie.current_env().set_pipeline_result(user_pipeline, main_job_result)

    if self._blocking:
      main_job_result.wait_until_finish()
>>>>>>> 738a9100

    if main_job_result.state is beam.runners.runner.PipelineState.DONE:
      # pylint: disable=dict-values-not-iterating
      ie.current_env().mark_pcollection_computed(
          pipeline_instrument.runner_pcoll_to_user_pcoll.values())

    return main_job_result


class PipelineResult(beam.runners.runner.PipelineResult):
  """Provides access to information about a pipeline."""
  def __init__(self, underlying_result, pipeline_instrument):
    """Constructor of PipelineResult.

    Args:
      underlying_result: (PipelineResult) the result returned by the underlying
          runner running the pipeline.
      pipeline_instrument: (PipelineInstrument) pipeline instrument describing
          the pipeline being executed with interactivity applied and related
          metadata including where the interactivity-backing cache lies.
    """
    super(PipelineResult, self).__init__(underlying_result.state)
    self._underlying_result = underlying_result
    self._pipeline_instrument = pipeline_instrument

  @property
  def state(self):
    return self._underlying_result.state

  def wait_until_finish(self):
    self._underlying_result.wait_until_finish()

  def get(self, pcoll, include_window_info=False):
    """Materializes the PCollection into a list.

    If include_window_info is True, then returns the elements as
    WindowedValues. Otherwise, return the element as itself.
    """
    return list(self.read(pcoll, include_window_info))

  def read(self, pcoll, include_window_info=False):
    """Reads the PCollection one element at a time from cache.

    If include_window_info is True, then returns the elements as
    WindowedValues. Otherwise, return the element as itself.
    """
    key = self._pipeline_instrument.cache_key(pcoll)
    cache_manager = ie.current_env().get_cache_manager(
        self._pipeline_instrument.user_pipeline)
    if cache_manager.exists('full', key):
      coder = cache_manager.load_pcoder('full', key)
      reader, _ = cache_manager.read('full', key)
      return to_element_list(reader, coder, include_window_info)
    else:
      raise ValueError('PCollection not available, please run the pipeline.')

  def cancel(self):
    self._underlying_result.cancel()<|MERGE_RESOLUTION|>--- conflicted
+++ resolved
@@ -78,17 +78,6 @@
     """
     self._underlying_runner = (
         underlying_runner or direct_runner.DirectRunner())
-<<<<<<< HEAD
-    if not ie.current_env().cache_manager():
-        if self._underlying_runner.__class__.__name__ == 'SamzaPortableRunner':
-            ie.current_env().set_cache_manager(
-                samza_cache.SamzaFileBasedCacheManager(cache_dir, cache_format))
-        else:
-            ie.current_env().set_cache_manager(
-                cache.FileBasedCacheManager(cache_dir, cache_format))
-    self._cache_manager = ie.current_env().cache_manager()
-=======
->>>>>>> 738a9100
     self._render_option = render_option
     self._in_session = False
     self._skip_display = skip_display
@@ -212,19 +201,13 @@
     # outer scopes are also recommended since the user_pipeline might not be
     # available from within this scope.
     if user_pipeline:
-<<<<<<< HEAD
-      ie.current_env().set_pipeline_result(
-          user_pipeline, main_job_result, is_main_job=True)
-    if self._underlying_runner.__class__.__name__ == 'SamzaPortableRunner':
-        main_job_result.wait_until_finish(exit_on_finish=True)
-    else:
-        main_job_result.wait_until_finish()
-=======
-      ie.current_env().set_pipeline_result(user_pipeline, main_job_result)
+        ie.current_env().set_pipeline_result(user_pipeline, main_job_result)
 
     if self._blocking:
-      main_job_result.wait_until_finish()
->>>>>>> 738a9100
+        if self._underlying_runner.__class__.__name__ == 'SamzaPortableRunner':
+            main_job_result.wait_until_finish(exit_on_finish=True)
+        else:
+            main_job_result.wait_until_finish()
 
     if main_job_result.state is beam.runners.runner.PipelineState.DONE:
       # pylint: disable=dict-values-not-iterating
