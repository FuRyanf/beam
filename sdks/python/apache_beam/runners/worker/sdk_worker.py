--- conflicted
+++ resolved
@@ -55,11 +55,8 @@
 from apache_beam.runners.worker import data_plane
 from apache_beam.runners.worker import statesampler
 from apache_beam.runners.worker.channel_factory import GRPCChannelFactory
-<<<<<<< HEAD
+from apache_beam.runners.worker.statecache import StateCache
 from apache_beam.runners.worker.token_auth_interceptor import TokenAuthInterceptor
-=======
-from apache_beam.runners.worker.statecache import StateCache
->>>>>>> d976ddc5
 from apache_beam.runners.worker.worker_id_interceptor import WorkerIdInterceptor
 from apache_beam.runners.worker.worker_status import FnApiWorkerStatusHandler
 from apache_beam.utils.thread_pool_executor import UnboundedThreadPoolExecutor
@@ -79,11 +76,6 @@
 class SdkHarness(object):
   REQUEST_METHOD_PREFIX = '_request_'
 
-<<<<<<< HEAD
-  def __init__(
-      self, control_address, worker_count, credentials=None, worker_id=None,
-      profiler_factory=None, token=None):
-=======
   def __init__(self,
                control_address,  # type: str
                credentials=None,
@@ -95,15 +87,11 @@
                profiler_factory=None,  # type: Optional[Callable[..., Profile]]
                status_address=None,  # type: Optional[str, unicode]
                ):
->>>>>>> d976ddc5
     self._alive = True
     self._worker_index = 0
     self._worker_id = worker_id
-<<<<<<< HEAD
+    self._state_cache = StateCache(state_cache_size)
     self._token = token
-=======
-    self._state_cache = StateCache(state_cache_size)
->>>>>>> d976ddc5
     if credentials is None:
       _LOGGER.info('Creating insecure control channel for %s.', control_address)
       self._control_channel = GRPCChannelFactory.insecure_channel(
@@ -118,14 +106,9 @@
     self._control_channel = grpc.intercept_channel(
         self._control_channel, WorkerIdInterceptor(self._worker_id), TokenAuthInterceptor(token))
     self._data_channel_factory = data_plane.GrpcClientDataChannelFactory(
-<<<<<<< HEAD
-        credentials=credentials, token=token)
-    self._state_handler_factory = GrpcStateHandlerFactory(credentials=credentials, token=token)
-=======
         credentials, self._worker_id, data_buffer_time_limit_ms)
     self._state_handler_factory = GrpcStateHandlerFactory(
         self._state_cache, credentials)
->>>>>>> d976ddc5
     self._profiler_factory = profiler_factory
     self._fns = {}  # type: Dict[str, beam_fn_api_pb2.ProcessBundleDescriptor]
     # BundleProcessor cache across all workers.
@@ -585,22 +568,12 @@
 
   Caches the created channels by ``state descriptor url``.
   """
-<<<<<<< HEAD
-
-  def __init__(self, credentials=None, token=None):
-    self._state_handler_cache = {}
-    self._lock = threading.Lock()
-    self._throwing_state_handler = ThrowingStateHandler()
-    self._credentials = credentials
-    self._token = token
-=======
   def __init__(self, state_cache, credentials=None):
     self._state_handler_cache = {}  # type: Dict[str, CachingStateHandler]
     self._lock = threading.Lock()
     self._throwing_state_handler = ThrowingStateHandler()
     self._credentials = credentials
     self._state_cache = state_cache
->>>>>>> d976ddc5
 
   def create_state_handler(self, api_service_descriptor):
     # type: (endpoints_pb2.ApiServiceDescriptor) -> CachingStateHandler
@@ -625,20 +598,12 @@
                 url, self._credentials, options=options)
           _LOGGER.info('State channel established.')
           # Add workerId to the grpc channel
-<<<<<<< HEAD
-          grpc_channel = grpc.intercept_channel(grpc_channel,
-                                                WorkerIdInterceptor(),
-                                                TokenAuthInterceptor(self._token))
-          self._state_handler_cache[url] = GrpcStateHandler(
-              beam_fn_api_pb2_grpc.BeamFnStateStub(grpc_channel))
-=======
           grpc_channel = grpc.intercept_channel(
-              grpc_channel, WorkerIdInterceptor())
+              grpc_channel, WorkerIdInterceptor(), TokenAuthInterceptor(self._token))
           self._state_handler_cache[url] = CachingStateHandler(
               self._state_cache,
               GrpcStateHandler(
                   beam_fn_api_pb2_grpc.BeamFnStateStub(grpc_channel)))
->>>>>>> d976ddc5
     return self._state_handler_cache[url]
 
   def close(self):
