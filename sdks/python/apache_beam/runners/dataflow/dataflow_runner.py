#
# Licensed to the Apache Software Foundation (ASF) under one or more
# contributor license agreements.  See the NOTICE file distributed with
# this work for additional information regarding copyright ownership.
# The ASF licenses this file to You under the Apache License, Version 2.0
# (the "License"); you may not use this file except in compliance with
# the License.  You may obtain a copy of the License at
#
#    http://www.apache.org/licenses/LICENSE-2.0
#
# Unless required by applicable law or agreed to in writing, software
# distributed under the License is distributed on an "AS IS" BASIS,
# WITHOUT WARRANTIES OR CONDITIONS OF ANY KIND, either express or implied.
# See the License for the specific language governing permissions and
# limitations under the License.
#

"""A runner implementation that submits a job for remote execution.

The runner will create a JSON description of the job graph and then submit it
to the Dataflow Service for remote execution by a worker.
"""
# pytype: skip-file

import base64
import logging
import os
import threading
import time
import traceback
from collections import defaultdict
from subprocess import DEVNULL
from typing import TYPE_CHECKING
from typing import List
from urllib.parse import quote
from urllib.parse import quote_from_bytes
from urllib.parse import unquote_to_bytes

import apache_beam as beam
from apache_beam import coders
from apache_beam import error
from apache_beam.internal import pickler
from apache_beam.internal.gcp import json_value
from apache_beam.options.pipeline_options import DebugOptions
from apache_beam.options.pipeline_options import GoogleCloudOptions
from apache_beam.options.pipeline_options import SetupOptions
from apache_beam.options.pipeline_options import StandardOptions
from apache_beam.options.pipeline_options import TestOptions
from apache_beam.options.pipeline_options import TypeOptions
from apache_beam.options.pipeline_options import WorkerOptions
from apache_beam.portability import common_urns
from apache_beam.portability.api import beam_runner_api_pb2
from apache_beam.pvalue import AsSideInput
from apache_beam.runners.common import DoFnSignature
from apache_beam.runners.common import group_by_key_input_visitor
from apache_beam.runners.dataflow.internal import names
from apache_beam.runners.dataflow.internal.clients import dataflow as dataflow_api
from apache_beam.runners.dataflow.internal.names import PropertyNames
from apache_beam.runners.dataflow.internal.names import TransformNames
from apache_beam.runners.runner import PipelineResult
from apache_beam.runners.runner import PipelineRunner
from apache_beam.runners.runner import PipelineState
from apache_beam.runners.runner import PValueCache
from apache_beam.transforms import window
from apache_beam.transforms.display import DisplayData
from apache_beam.transforms.sideinputs import SIDE_INPUT_PREFIX
from apache_beam.typehints import typehints
from apache_beam.utils import processes
from apache_beam.utils import proto_utils
from apache_beam.utils.interactive_utils import is_in_notebook
from apache_beam.utils.plugin import BeamPlugin

if TYPE_CHECKING:
  from apache_beam.pipeline import PTransformOverride

__all__ = ['DataflowRunner']

_LOGGER = logging.getLogger(__name__)

BQ_SOURCE_UW_ERROR = (
    'The Read(BigQuerySource(...)) transform is not supported with newer stack '
    'features (Fn API, Dataflow Runner V2, etc). Please use the transform '
    'apache_beam.io.gcp.bigquery.ReadFromBigQuery instead.')


class DataflowRunner(PipelineRunner):
  """A runner that creates job graphs and submits them for remote execution.

  Every execution of the run() method will submit an independent job for
  remote execution that consists of the nodes reachable from the passed in
  node argument or entire graph if node is None. The run() method returns
  after the service created the job and  will not wait for the job to finish
  if blocking is set to False.
  """

  # A list of PTransformOverride objects to be applied before running a pipeline
  # using DataflowRunner.
  # Currently this only works for overrides where the input and output types do
  # not change.
  # For internal SDK use only. This should not be updated by Beam pipeline
  # authors.

  # Imported here to avoid circular dependencies.
  # TODO: Remove the apache_beam.pipeline dependency in CreatePTransformOverride
  from apache_beam.runners.dataflow.ptransform_overrides import CombineValuesPTransformOverride
  from apache_beam.runners.dataflow.ptransform_overrides import CreatePTransformOverride
  from apache_beam.runners.dataflow.ptransform_overrides import JrhReadPTransformOverride
  from apache_beam.runners.dataflow.ptransform_overrides import ReadPTransformOverride
  from apache_beam.runners.dataflow.ptransform_overrides import NativeReadPTransformOverride

  # These overrides should be applied before the proto representation of the
  # graph is created.
  _PTRANSFORM_OVERRIDES = [
      CombineValuesPTransformOverride(),
      NativeReadPTransformOverride(),
  ]  # type: List[PTransformOverride]

  _JRH_PTRANSFORM_OVERRIDES = [
      JrhReadPTransformOverride(),
  ]  # type: List[PTransformOverride]

  # These overrides should be applied after the proto representation of the
  # graph is created.
  _NON_PORTABLE_PTRANSFORM_OVERRIDES = [
      CreatePTransformOverride(),
      ReadPTransformOverride(),
  ]  # type: List[PTransformOverride]

  def __init__(self, cache=None):
    # Cache of CloudWorkflowStep protos generated while the runner
    # "executes" a pipeline.
    self._cache = cache if cache is not None else PValueCache()
    self._unique_step_id = 0
    self._default_environment = None

  def is_fnapi_compatible(self):
    return False

  def apply(self, transform, input, options):
    self._maybe_add_unified_worker_missing_options(options)
    return super(DataflowRunner, self).apply(transform, input, options)

  def _get_unique_step_name(self):
    self._unique_step_id += 1
    return 's%s' % self._unique_step_id

  @staticmethod
  def poll_for_job_completion(runner, result, duration):
    """Polls for the specified job to finish running (successfully or not).

    Updates the result with the new job information before returning.

    Args:
      runner: DataflowRunner instance to use for polling job state.
      result: DataflowPipelineResult instance used for job information.
      duration (int): The time to wait (in milliseconds) for job to finish.
        If it is set to :data:`None`, it will wait indefinitely until the job
        is finished.
    """
    last_message_time = None
    current_seen_messages = set()

    last_error_rank = float('-inf')
    last_error_msg = None
    last_job_state = None
    # How long to wait after pipeline failure for the error
    # message to show up giving the reason for the failure.
    # It typically takes about 30 seconds.
    final_countdown_timer_secs = 50.0
    sleep_secs = 5.0

    # Try to prioritize the user-level traceback, if any.
    def rank_error(msg):
      if 'work item was attempted' in msg:
        return -1
      elif 'Traceback' in msg:
        return 1
      return 0

    if duration:
      start_secs = time.time()
      duration_secs = duration // 1000

    job_id = result.job_id()
    while True:
      response = runner.dataflow_client.get_job(job_id)
      # If get() is called very soon after Create() the response may not contain
      # an initialized 'currentState' field.
      if response.currentState is not None:
        if response.currentState != last_job_state:
          _LOGGER.info('Job %s is in state %s', job_id, response.currentState)
          last_job_state = response.currentState
        if str(response.currentState) != 'JOB_STATE_RUNNING':
          # Stop checking for new messages on timeout, explanatory
          # message received, success, or a terminal job state caused
          # by the user that therefore doesn't require explanation.
          if (final_countdown_timer_secs <= 0.0 or last_error_msg is not None or
              str(response.currentState) == 'JOB_STATE_DONE' or
              str(response.currentState) == 'JOB_STATE_CANCELLED' or
              str(response.currentState) == 'JOB_STATE_UPDATED' or
              str(response.currentState) == 'JOB_STATE_DRAINED'):
            break

          # Check that job is in a post-preparation state before starting the
          # final countdown.
          if (str(response.currentState) not in ('JOB_STATE_PENDING',
                                                 'JOB_STATE_QUEUED')):
            # The job has failed; ensure we see any final error messages.
            sleep_secs = 1.0  # poll faster during the final countdown
            final_countdown_timer_secs -= sleep_secs

      time.sleep(sleep_secs)

      # Get all messages since beginning of the job run or since last message.
      page_token = None
      while True:
        messages, page_token = runner.dataflow_client.list_messages(
            job_id, page_token=page_token, start_time=last_message_time)
        for m in messages:
          message = '%s: %s: %s' % (m.time, m.messageImportance, m.messageText)

          if not last_message_time or m.time > last_message_time:
            last_message_time = m.time
            current_seen_messages = set()

          if message in current_seen_messages:
            # Skip the message if it has already been seen at the current
            # time. This could be the case since the list_messages API is
            # queried starting at last_message_time.
            continue
          else:
            current_seen_messages.add(message)
          # Skip empty messages.
          if m.messageImportance is None:
            continue
          _LOGGER.info(message)
          if str(m.messageImportance) == 'JOB_MESSAGE_ERROR':
            if rank_error(m.messageText) >= last_error_rank:
              last_error_rank = rank_error(m.messageText)
              last_error_msg = m.messageText
        if not page_token:
          break

      if duration:
        passed_secs = time.time() - start_secs
        if passed_secs > duration_secs:
          _LOGGER.warning(
              'Timing out on waiting for job %s after %d seconds',
              job_id,
              passed_secs)
          break

    result._job = response
    runner.last_error_msg = last_error_msg

  @staticmethod
  def _only_element(iterable):
    # type: (Iterable[T]) -> T
    element, = iterable
    return element

  @staticmethod
<<<<<<< HEAD
  def group_by_key_input_visitor():
    # Imported here to avoid circular dependencies.
    from apache_beam.pipeline import PipelineVisitor

    class GroupByKeyInputVisitor(PipelineVisitor):
      """A visitor that replaces `Any` element type for input `PCollection` of
      a `GroupByKey` with a `KV` type.

      TODO(BEAM-115): Once Python SDk is compatible with the new Runner API,
      we could directly replace the coder instead of mutating the element type.
      """
      def enter_composite_transform(self, transform_node):
        self.visit_transform(transform_node)

      def visit_transform(self, transform_node):
        # Imported here to avoid circular dependencies.
        # pylint: disable=wrong-import-order, wrong-import-position
        from apache_beam.transforms.core import GroupByKey
        if isinstance(transform_node.transform, GroupByKey):
          pcoll = transform_node.inputs[0]
          pcoll.element_type = typehints.coerce_to_kv_type(
              pcoll.element_type, transform_node.full_label)
          key_type, value_type = pcoll.element_type.tuple_types
          if transform_node.outputs:
            key = DataflowRunner._only_element(transform_node.outputs.keys())
            transform_node.outputs[key].element_type = typehints.KV[
                key_type, typehints.Iterable[value_type]]

    return GroupByKeyInputVisitor()

  @staticmethod
  def side_input_visitor(use_unified_worker=False, use_fn_api=False):
=======
  def side_input_visitor(
      use_unified_worker=False,
      use_fn_api=False,
      deterministic_key_coders=True):
>>>>>>> b10590cc
    # Imported here to avoid circular dependencies.
    # pylint: disable=wrong-import-order, wrong-import-position
    from apache_beam.pipeline import PipelineVisitor
    from apache_beam.transforms.core import ParDo

    class SideInputVisitor(PipelineVisitor):
      """Ensures input `PCollection` used as a side inputs has a `KV` type.

      TODO(BEAM-115): Once Python SDK is compatible with the new Runner API,
      we could directly replace the coder instead of mutating the element type.
      """
      def visit_transform(self, transform_node):
        if isinstance(transform_node.transform, ParDo):
          new_side_inputs = []
          for ix, side_input in enumerate(transform_node.side_inputs):
            access_pattern = side_input._side_input_data().access_pattern
            if access_pattern == common_urns.side_inputs.ITERABLE.urn:
              if use_unified_worker or not use_fn_api:
                # TODO(BEAM-9173): Stop patching up the access pattern to
                # appease Dataflow when using the UW and hardcode the output
                # type to be Any since the Dataflow JSON and pipeline proto
                # can differ in coders which leads to encoding/decoding issues
                # within the runner.
                side_input.pvalue.element_type = typehints.Any
                new_side_input = _DataflowIterableSideInput(side_input)
              else:
                # Add a map to ('', value) as Dataflow currently only handles
                # keyed side inputs when using the JRH.
                pipeline = side_input.pvalue.pipeline
                new_side_input = _DataflowIterableAsMultimapSideInput(
                    side_input)
                new_side_input.pvalue = beam.pvalue.PCollection(
                    pipeline,
                    element_type=typehints.KV[bytes,
                                              side_input.pvalue.element_type],
                    is_bounded=side_input.pvalue.is_bounded)
                parent = transform_node.parent or pipeline._root_transform()
                map_to_void_key = beam.pipeline.AppliedPTransform(
                    parent,
                    beam.Map(lambda x: (b'', x)),
                    transform_node.full_label + '/MapToVoidKey%s' % ix,
                    {'input': side_input.pvalue})
                new_side_input.pvalue.producer = map_to_void_key
                map_to_void_key.add_output(new_side_input.pvalue, None)
                parent.add_part(map_to_void_key)
            elif access_pattern == common_urns.side_inputs.MULTIMAP.urn:
              # Ensure the input coder is a KV coder and patch up the
              # access pattern to appease Dataflow.
              side_input.pvalue.element_type = typehints.coerce_to_kv_type(
                  side_input.pvalue.element_type, transform_node.full_label)
              side_input.pvalue.requires_deterministic_key_coder = (
                  deterministic_key_coders and transform_node.full_label)
              new_side_input = _DataflowMultimapSideInput(side_input)
            else:
              raise ValueError(
                  'Unsupported access pattern for %r: %r' %
                  (transform_node.full_label, access_pattern))
            new_side_inputs.append(new_side_input)
          if use_fn_api:
            transform_node.side_inputs = new_side_inputs
            transform_node.transform.side_inputs = new_side_inputs

    return SideInputVisitor()

  @staticmethod
  def flatten_input_visitor():
    # Imported here to avoid circular dependencies.
    from apache_beam.pipeline import PipelineVisitor

    class FlattenInputVisitor(PipelineVisitor):
      """A visitor that replaces the element type for input ``PCollections``s of
       a ``Flatten`` transform with that of the output ``PCollection``.
      """
      def visit_transform(self, transform_node):
        # Imported here to avoid circular dependencies.
        # pylint: disable=wrong-import-order, wrong-import-position
        from apache_beam import Flatten
        if isinstance(transform_node.transform, Flatten):
          output_pcoll = DataflowRunner._only_element(
              transform_node.outputs.values())
          for input_pcoll in transform_node.inputs:
            input_pcoll.element_type = output_pcoll.element_type

    return FlattenInputVisitor()

  @staticmethod
  def combinefn_visitor():
    # Imported here to avoid circular dependencies.
    from apache_beam.pipeline import PipelineVisitor
    from apache_beam import core

    class CombineFnVisitor(PipelineVisitor):
      """Checks if `CombineFn` has non-default setup or teardown methods.
      If yes, raises `ValueError`.
      """
      def visit_transform(self, applied_transform):
        transform = applied_transform.transform
        if isinstance(transform, core.ParDo) and isinstance(
            transform.fn, core.CombineValuesDoFn):
          if self._overrides_setup_or_teardown(transform.fn.combinefn):
            raise ValueError(
                'CombineFn.setup and CombineFn.teardown are '
                'not supported with non-portable Dataflow '
                'runner. Please use Dataflow Runner V2 instead.')

      @staticmethod
      def _overrides_setup_or_teardown(combinefn):
        # TODO(BEAM-3736): provide an implementation for this method
        return False

    return CombineFnVisitor()

  def _adjust_pipeline_for_dataflow_v2(self, pipeline):
    # Dataflow runner requires a KV type for GBK inputs, hence we enforce that
    # here.
    pipeline.visit(
        group_by_key_input_visitor(
            not pipeline._options.view_as(
                TypeOptions).allow_non_deterministic_key_coders))

  def _check_for_unsupported_features_on_non_portable_worker(self, pipeline):
    pipeline.visit(self.combinefn_visitor())

  def run_pipeline(self, pipeline, options):
    """Remotely executes entire pipeline or parts reachable from node."""
    # Label goog-dataflow-notebook if job is started from notebook.
    if is_in_notebook():
      notebook_version = (
          'goog-dataflow-notebook=' +
          beam.version.__version__.replace('.', '_'))
      if options.view_as(GoogleCloudOptions).labels:
        options.view_as(GoogleCloudOptions).labels.append(notebook_version)
      else:
        options.view_as(GoogleCloudOptions).labels = [notebook_version]

    # Import here to avoid adding the dependency for local running scenarios.
    try:
      # pylint: disable=wrong-import-order, wrong-import-position
      from apache_beam.runners.dataflow.internal import apiclient
    except ImportError:
      raise ImportError(
          'Google Cloud Dataflow runner not available, '
          'please install apache_beam[gcp]')

    debug_options = options.view_as(DebugOptions)
    if pipeline.contains_external_transforms:
      if not apiclient._use_unified_worker(options):
        _LOGGER.info(
            'Automatically enabling Dataflow Runner v2 since the '
            'pipeline used cross-language transforms.')
        # This has to be done before any Fn API specific setup.
        debug_options.add_experiment("use_runner_v2")
      # Dataflow multi-language pipelines require portable job submission.
      if not debug_options.lookup_experiment('use_portable_job_submission'):
        debug_options.add_experiment("use_portable_job_submission")

    self._maybe_add_unified_worker_missing_options(options)

    use_fnapi = apiclient._use_fnapi(options)

    if not use_fnapi:
      self._check_for_unsupported_features_on_non_portable_worker(pipeline)

    # Convert all side inputs into a form acceptable to Dataflow.
    pipeline.visit(
        self.side_input_visitor(
            apiclient._use_unified_worker(options),
            apiclient._use_fnapi(options),
            deterministic_key_coders=not options.view_as(
                TypeOptions).allow_non_deterministic_key_coders))

    # Performing configured PTransform overrides.  Note that this is currently
    # done before Runner API serialization, since the new proto needs to contain
    # any added PTransforms.
    pipeline.replace_all(DataflowRunner._PTRANSFORM_OVERRIDES)

    from apache_beam.runners.dataflow.ptransform_overrides import WriteToBigQueryPTransformOverride
    from apache_beam.runners.dataflow.ptransform_overrides import GroupIntoBatchesWithShardedKeyPTransformOverride
    pipeline.replace_all([
        WriteToBigQueryPTransformOverride(pipeline, options),
        GroupIntoBatchesWithShardedKeyPTransformOverride(self, options)
    ])

    if use_fnapi and not apiclient._use_unified_worker(options):
      pipeline.replace_all(DataflowRunner._JRH_PTRANSFORM_OVERRIDES)

    from apache_beam.transforms import environments
    if options.view_as(SetupOptions).prebuild_sdk_container_engine:
      # if prebuild_sdk_container_engine is specified we will build a new sdk
      # container image with dependencies pre-installed and use that image,
      # instead of using the inferred default container image.
      self._default_environment = (
          environments.DockerEnvironment.from_options(options))
      options.view_as(WorkerOptions).sdk_container_image = (
          self._default_environment.container_image)
    else:
      self._default_environment = (
          environments.DockerEnvironment.from_container_image(
              apiclient.get_container_image_from_options(options),
              artifacts=environments.python_sdk_dependencies(options),
              resource_hints=environments.resource_hints_from_options(options)))

    # This has to be performed before pipeline proto is constructed to make sure
    # that the changes are reflected in the portable job submission path.
    self._adjust_pipeline_for_dataflow_v2(pipeline)

    # Snapshot the pipeline in a portable proto.
    self.proto_pipeline, self.proto_context = pipeline.to_runner_api(
        return_context=True, default_environment=self._default_environment)

<<<<<<< HEAD
    # Optimize the pipeline if it not streaming and the
    # disable_optimize_pipeline_for_dataflow experiment has not been set.
    if (not options.view_as(StandardOptions).streaming and
        not options.view_as(DebugOptions).lookup_experiment(
            "disable_optimize_pipeline_for_dataflow")):
      from apache_beam.runners.portability.fn_api_runner import translations
      self.proto_pipeline = translations.optimize_pipeline(
          self.proto_pipeline,
          phases=[
              translations.eliminate_common_key_with_none,
              translations.pack_combiners,
              translations.sort_stages,
          ],
          known_runner_urns=frozenset(),
          partial=True)

    if use_fnapi:
      self._check_for_unsupported_fnapi_features(self.proto_pipeline)
    else:
=======
    # Optimize the pipeline if it not streaming and the pre_optimize
    # experiment is set.
    if not options.view_as(StandardOptions).streaming:
      pre_optimize = options.view_as(DebugOptions).lookup_experiment(
          'pre_optimize', 'default').lower()
      from apache_beam.runners.portability.fn_api_runner import translations
      if pre_optimize == 'none':
        phases = []
      elif pre_optimize == 'default' or pre_optimize == 'all':
        phases = [translations.pack_combiners, translations.sort_stages]
      else:
        phases = []
        for phase_name in pre_optimize.split(','):
          # For now, these are all we allow.
          if phase_name in ('pack_combiners', ):
            phases.append(getattr(translations, phase_name))
          else:
            raise ValueError(
                'Unknown or inapplicable phase for pre_optimize: %s' %
                phase_name)
        phases.append(translations.sort_stages)

      if phases:
        self.proto_pipeline = translations.optimize_pipeline(
            self.proto_pipeline,
            phases=phases,
            known_runner_urns=frozenset(),
            partial=True)

    if not use_fnapi:
>>>>>>> b10590cc
      # Performing configured PTransform overrides which should not be reflected
      # in the proto representation of the graph.
      pipeline.replace_all(DataflowRunner._NON_PORTABLE_PTRANSFORM_OVERRIDES)

    # Always upload graph out-of-band when explicitly using runner v2 with
    # use_portable_job_submission to avoid irrelevant large graph limits.
    if (apiclient._use_unified_worker(debug_options) and
        debug_options.lookup_experiment('use_portable_job_submission') and
        not debug_options.lookup_experiment('upload_graph')):
      debug_options.add_experiment("upload_graph")

    # Add setup_options for all the BeamPlugin imports
    setup_options = options.view_as(SetupOptions)
    plugins = BeamPlugin.get_all_plugin_paths()
    if setup_options.beam_plugins is not None:
      plugins = list(set(plugins + setup_options.beam_plugins))
    setup_options.beam_plugins = plugins

    # Elevate "min_cpu_platform" to pipeline option, but using the existing
    # experiment.
    debug_options = options.view_as(DebugOptions)
    worker_options = options.view_as(WorkerOptions)
    if worker_options.min_cpu_platform:
      debug_options.add_experiment(
          'min_cpu_platform=' + worker_options.min_cpu_platform)

    if (apiclient._use_unified_worker(options) and
        pipeline.contains_external_transforms):
      # All Dataflow multi-language pipelines (supported by Runner v2 only) use
      # portable job submission by default.
      debug_options.add_experiment("use_portable_job_submission")

    # Elevate "enable_streaming_engine" to pipeline option, but using the
    # existing experiment.
    google_cloud_options = options.view_as(GoogleCloudOptions)
    if google_cloud_options.enable_streaming_engine:
      debug_options.add_experiment("enable_windmill_service")
      debug_options.add_experiment("enable_streaming_engine")
    elif (apiclient._use_fnapi(options) and
          apiclient._use_unified_worker(options) and
          options.view_as(StandardOptions).streaming):
      debug_options.add_experiment("enable_windmill_service")
      debug_options.add_experiment("enable_streaming_engine")
    else:
      if (debug_options.lookup_experiment("enable_windmill_service") or
          debug_options.lookup_experiment("enable_streaming_engine")):
        raise ValueError(
            """Streaming engine both disabled and enabled:
        --enable_streaming_engine flag is not set, but
        enable_windmill_service
        and/or enable_streaming_engine experiments are present.
        It is recommended you only set the --enable_streaming_engine flag.""")

    dataflow_worker_jar = getattr(worker_options, 'dataflow_worker_jar', None)
    if dataflow_worker_jar is not None:
      if not apiclient._use_fnapi(options):
        _LOGGER.warning(
            'Typical end users should not use this worker jar feature. '
            'It can only be used when FnAPI is enabled.')
      else:
        debug_options.add_experiment('use_staged_dataflow_worker_jar')

    # Make Dataflow workers use FastAvro on Python 3 unless use_avro experiment
    # is set. Note that use_avro is only interpreted by the Dataflow runner
    # at job submission and is not interpreted by Dataflow service or workers,
    # which by default use avro library unless use_fastavro experiment is set.
    if not debug_options.lookup_experiment('use_avro'):
      debug_options.add_experiment('use_fastavro')

    self.job = apiclient.Job(options, self.proto_pipeline)

    # Dataflow Runner v1 requires output type of the Flatten to be the same as
    # the inputs, hence we enforce that here. Dataflow Runner v2 does not
    # require this.
    pipeline.visit(self.flatten_input_visitor())

    # Trigger a traversal of all reachable nodes.
    self.visit_transforms(pipeline, options)

    test_options = options.view_as(TestOptions)
    # If it is a dry run, return without submitting the job.
    if test_options.dry_run:
      result = PipelineResult(PipelineState.DONE)
      result.wait_until_finish = lambda duration=None: None
      return result

    # Get a Dataflow API client and set its options
    self.dataflow_client = apiclient.DataflowApplicationClient(options)

    # Create the job description and send a request to the service. The result
    # can be None if there is no need to send a request to the service (e.g.
    # template creation). If a request was sent and failed then the call will
    # raise an exception.
    result = DataflowPipelineResult(
        self.dataflow_client.create_job(self.job), self)

    # TODO(BEAM-4274): Circular import runners-metrics. Requires refactoring.
    from apache_beam.runners.dataflow.dataflow_metrics import DataflowMetrics
    self._metrics = DataflowMetrics(self.dataflow_client, result, self.job)
    result.metric_results = self._metrics
    return result

  def _maybe_add_unified_worker_missing_options(self, options):
    # set default beam_fn_api experiment if use unified
    # worker experiment flag exists, no-op otherwise.
    debug_options = options.view_as(DebugOptions)
    from apache_beam.runners.dataflow.internal import apiclient
    if apiclient._use_unified_worker(options):
      if not debug_options.lookup_experiment('beam_fn_api'):
        debug_options.add_experiment('beam_fn_api')

  def _get_typehint_based_encoding(self, typehint, window_coder):
    """Returns an encoding based on a typehint object."""
    return self._get_cloud_encoding(
        self._get_coder(typehint, window_coder=window_coder))

  @staticmethod
  def _get_coder(typehint, window_coder):
    """Returns a coder based on a typehint object."""
    if window_coder:
      return coders.WindowedValueCoder(
          coders.registry.get_coder(typehint), window_coder=window_coder)
    return coders.registry.get_coder(typehint)

  def _get_cloud_encoding(self, coder, unused=None):
    """Returns an encoding based on a coder object."""
    if not isinstance(coder, coders.Coder):
      raise TypeError(
          'Coder object must inherit from coders.Coder: %s.' % str(coder))
    return coder.as_cloud_object(self.proto_context.coders)

  def _get_side_input_encoding(self, input_encoding):
    """Returns an encoding for the output of a view transform.

    Args:
      input_encoding: encoding of current transform's input. Side inputs need
        this because the service will check that input and output types match.

    Returns:
      An encoding that matches the output and input encoding. This is essential
      for the View transforms introduced to produce side inputs to a ParDo.
    """
    return {
        '@type': 'kind:stream',
        'component_encodings': [input_encoding],
        'is_stream_like': {
            'value': True
        },
    }

  def _get_encoded_output_coder(
      self, transform_node, window_value=True, output_tag=None):
    """Returns the cloud encoding of the coder for the output of a transform."""

    if output_tag in transform_node.outputs:
      element_type = transform_node.outputs[output_tag].element_type
    elif len(transform_node.outputs) == 1:
      output_tag = DataflowRunner._only_element(transform_node.outputs.keys())
      # TODO(robertwb): Handle type hints for multi-output transforms.
      element_type = transform_node.outputs[output_tag].element_type

    else:
      # TODO(silviuc): Remove this branch (and assert) when typehints are
      # propagated everywhere. Returning an 'Any' as type hint will trigger
      # usage of the fallback coder (i.e., cPickler).
      element_type = typehints.Any
    if window_value:
      # All outputs have the same windowing. So getting the coder from an
      # arbitrary window is fine.
      output_tag = next(iter(transform_node.outputs.keys()))
      window_coder = (
          transform_node.outputs[output_tag].windowing.windowfn.
          get_window_coder())
    else:
      window_coder = None
    return self._get_typehint_based_encoding(element_type, window_coder)

  def get_pcoll_with_auto_sharding(self):
    if not hasattr(self, '_pcoll_with_auto_sharding'):
      return set()
    return self._pcoll_with_auto_sharding

  def add_pcoll_with_auto_sharding(self, applied_ptransform):
    if not hasattr(self, '_pcoll_with_auto_sharding'):
      self.__setattr__('_pcoll_with_auto_sharding', set())
    output = DataflowRunner._only_element(applied_ptransform.outputs.keys())
    self._pcoll_with_auto_sharding.add(
        applied_ptransform.outputs[output]._unique_name())

  def _add_step(self, step_kind, step_label, transform_node, side_tags=()):
    """Creates a Step object and adds it to the cache."""
    # Import here to avoid adding the dependency for local running scenarios.
    # pylint: disable=wrong-import-order, wrong-import-position
    from apache_beam.runners.dataflow.internal import apiclient
    step = apiclient.Step(step_kind, self._get_unique_step_name())
    self.job.proto.steps.append(step.proto)
    step.add_property(PropertyNames.USER_NAME, step_label)
    # Cache the node/step association for the main output of the transform node.

    # External transforms may not use 'None' as an output tag.
    output_tags = ([None] +
                   list(side_tags) if None in transform_node.outputs.keys() else
                   list(transform_node.outputs.keys()))

    # We have to cache output for all tags since some transforms may produce
    # multiple outputs.
    for output_tag in output_tags:
      self._cache.cache_output(transform_node, output_tag, step)

    # Finally, we add the display data items to the pipeline step.
    # If the transform contains no display data then an empty list is added.
    step.add_property(
        PropertyNames.DISPLAY_DATA,
        [
            item.get_dict()
            for item in DisplayData.create_from(transform_node.transform).items
        ])

    if transform_node.resource_hints:
      step.add_property(
          PropertyNames.RESOURCE_HINTS,
          {
              hint: quote_from_bytes(value)
              for (hint, value) in transform_node.resource_hints.items()
          })

    return step

  def _add_singleton_step(
      self,
      label,
      full_label,
      tag,
      input_step,
      windowing_strategy,
      access_pattern):
    """Creates a CollectionToSingleton step used to handle ParDo side inputs."""
    # Import here to avoid adding the dependency for local running scenarios.
    from apache_beam.runners.dataflow.internal import apiclient
    step = apiclient.Step(TransformNames.COLLECTION_TO_SINGLETON, label)
    self.job.proto.steps.append(step.proto)
    step.add_property(PropertyNames.USER_NAME, full_label)
    step.add_property(
        PropertyNames.PARALLEL_INPUT,
        {
            '@type': 'OutputReference',
            PropertyNames.STEP_NAME: input_step.proto.name,
            PropertyNames.OUTPUT_NAME: input_step.get_output(tag)
        })
    step.encoding = self._get_side_input_encoding(input_step.encoding)

    output_info = {
        PropertyNames.USER_NAME: '%s.%s' % (full_label, PropertyNames.OUTPUT),
        PropertyNames.ENCODING: step.encoding,
        PropertyNames.OUTPUT_NAME: PropertyNames.OUT
    }
    if common_urns.side_inputs.MULTIMAP.urn == access_pattern:
      output_info[PropertyNames.USE_INDEXED_FORMAT] = True
    step.add_property(PropertyNames.OUTPUT_INFO, [output_info])

    step.add_property(
        PropertyNames.WINDOWING_STRATEGY,
        self.serialize_windowing_strategy(
            windowing_strategy, self._default_environment))
    return step

  def run_Impulse(self, transform_node, options):
    standard_options = options.view_as(StandardOptions)
    debug_options = options.view_as(DebugOptions)
    use_fn_api = (
        debug_options.experiments and
        'beam_fn_api' in debug_options.experiments)
    use_streaming_engine = (
        debug_options.experiments and
        'enable_streaming_engine' in debug_options.experiments and
        'enable_windmill_service' in debug_options.experiments)

    step = self._add_step(
        TransformNames.READ, transform_node.full_label, transform_node)
    if (standard_options.streaming and
        (not use_fn_api or not use_streaming_engine)):
      step.add_property(PropertyNames.FORMAT, 'pubsub')
      step.add_property(PropertyNames.PUBSUB_SUBSCRIPTION, '_starting_signal/')
    else:
      step.add_property(PropertyNames.FORMAT, 'impulse')
      encoded_impulse_element = coders.WindowedValueCoder(
          coders.BytesCoder(),
          coders.coders.GlobalWindowCoder()).get_impl().encode_nested(
              window.GlobalWindows.windowed_value(b''))

      if use_fn_api:
        encoded_impulse_as_str = self.byte_array_to_json_string(
            encoded_impulse_element)
      else:
        encoded_impulse_as_str = base64.b64encode(
            encoded_impulse_element).decode('ascii')
      step.add_property(PropertyNames.IMPULSE_ELEMENT, encoded_impulse_as_str)

    step.encoding = self._get_encoded_output_coder(transform_node)
    step.add_property(
        PropertyNames.OUTPUT_INFO,
        [{
            PropertyNames.USER_NAME: (
                '%s.%s' % (transform_node.full_label, PropertyNames.OUT)),
            PropertyNames.ENCODING: step.encoding,
            PropertyNames.OUTPUT_NAME: PropertyNames.OUT
        }])

  def run_Flatten(self, transform_node, options):
    step = self._add_step(
        TransformNames.FLATTEN, transform_node.full_label, transform_node)
    inputs = []
    for one_input in transform_node.inputs:
      input_step = self._cache.get_pvalue(one_input)
      inputs.append({
          '@type': 'OutputReference',
          PropertyNames.STEP_NAME: input_step.proto.name,
          PropertyNames.OUTPUT_NAME: input_step.get_output(one_input.tag)
      })
    step.add_property(PropertyNames.INPUTS, inputs)
    step.encoding = self._get_encoded_output_coder(transform_node)
    step.add_property(
        PropertyNames.OUTPUT_INFO,
        [{
            PropertyNames.USER_NAME: (
                '%s.%s' % (transform_node.full_label, PropertyNames.OUT)),
            PropertyNames.ENCODING: step.encoding,
            PropertyNames.OUTPUT_NAME: PropertyNames.OUT
        }])

  # TODO(srohde): Remove this after internal usages have been removed.
  def apply_GroupByKey(self, transform, pcoll, options):
    return transform.expand(pcoll)

  def _verify_gbk_coders(self, transform, pcoll):
    # Infer coder of parent.
    #
    # TODO(ccy): make Coder inference and checking less specialized and more
    # comprehensive.

    parent = pcoll.producer
    if parent:
      coder = parent.transform._infer_output_coder()  # pylint: disable=protected-access
    if not coder:
      coder = self._get_coder(pcoll.element_type or typehints.Any, None)
    if not coder.is_kv_coder():
      raise ValueError((
          'Coder for the GroupByKey operation "%s" is not a '
          'key-value coder: %s.') % (transform.label, coder))
    # TODO(robertwb): Update the coder itself if it changed.
    coders.registry.verify_deterministic(
        coder.key_coder(), 'GroupByKey operation "%s"' % transform.label)

  def run_GroupByKey(self, transform_node, options):
    input_tag = transform_node.inputs[0].tag
    input_step = self._cache.get_pvalue(transform_node.inputs[0])

    # Verify that the GBK's parent has a KV coder.
    self._verify_gbk_coders(transform_node.transform, transform_node.inputs[0])

    step = self._add_step(
        TransformNames.GROUP, transform_node.full_label, transform_node)
    step.add_property(
        PropertyNames.PARALLEL_INPUT,
        {
            '@type': 'OutputReference',
            PropertyNames.STEP_NAME: input_step.proto.name,
            PropertyNames.OUTPUT_NAME: input_step.get_output(input_tag)
        })
    step.encoding = self._get_encoded_output_coder(transform_node)
    step.add_property(
        PropertyNames.OUTPUT_INFO,
        [{
            PropertyNames.USER_NAME: (
                '%s.%s' % (transform_node.full_label, PropertyNames.OUT)),
            PropertyNames.ENCODING: step.encoding,
            PropertyNames.OUTPUT_NAME: PropertyNames.OUT
        }])
    windowing = transform_node.transform.get_windowing(transform_node.inputs)
    step.add_property(
        PropertyNames.SERIALIZED_FN,
        self.serialize_windowing_strategy(windowing, self._default_environment))

  def run_ExternalTransform(self, transform_node, options):
    # Adds a dummy step to the Dataflow job description so that inputs and
    # outputs are mapped correctly in the presence of external transforms.
    #
    # Note that Dataflow Python multi-language pipelines use Portable Job
    # Submission by default, hence this step and rest of the Dataflow step
    # definitions defined here are not used at Dataflow service but we have to
    # maintain the mapping correctly till we can fully drop the Dataflow step
    # definitions from the SDK.

    # AppliedTransform node outputs have to be updated to correctly map the
    # outputs for external transforms.
    transform_node.outputs = ({
        output.tag: output
        for output in transform_node.outputs.values()
    })

    self.run_Impulse(transform_node, options)

  def run_ParDo(self, transform_node, options):
    transform = transform_node.transform
    input_tag = transform_node.inputs[0].tag
    input_step = self._cache.get_pvalue(transform_node.inputs[0])

    # Attach side inputs.
    si_dict = {}
    si_labels = {}
    full_label_counts = defaultdict(int)
    lookup_label = lambda side_pval: si_labels[side_pval]
    named_inputs = transform_node.named_inputs()
    label_renames = {}
    for ix, side_pval in enumerate(transform_node.side_inputs):
      assert isinstance(side_pval, AsSideInput)
      step_name = 'SideInput-' + self._get_unique_step_name()
      si_label = ((SIDE_INPUT_PREFIX + '%d-%s') %
                  (ix, transform_node.full_label))
      old_label = (SIDE_INPUT_PREFIX + '%d') % ix

      label_renames[old_label] = si_label

      assert old_label in named_inputs
      pcollection_label = '%s.%s' % (
          side_pval.pvalue.producer.full_label.split('/')[-1],
          side_pval.pvalue.tag if side_pval.pvalue.tag else 'out')
      si_full_label = '%s/%s(%s.%s)' % (
          transform_node.full_label,
          side_pval.__class__.__name__,
          pcollection_label,
          full_label_counts[pcollection_label])

      # Count the number of times the same PCollection is a side input
      # to the same ParDo.
      full_label_counts[pcollection_label] += 1

      self._add_singleton_step(
          step_name,
          si_full_label,
          side_pval.pvalue.tag,
          self._cache.get_pvalue(side_pval.pvalue),
          side_pval.pvalue.windowing,
          side_pval._side_input_data().access_pattern)
      si_dict[si_label] = {
          '@type': 'OutputReference',
          PropertyNames.STEP_NAME: step_name,
          PropertyNames.OUTPUT_NAME: PropertyNames.OUT
      }
      si_labels[side_pval] = si_label

    # Now create the step for the ParDo transform being handled.
    transform_name = transform_node.full_label.rsplit('/', 1)[-1]
    step = self._add_step(
        TransformNames.DO,
        transform_node.full_label +
        ('/{}'.format(transform_name) if transform_node.side_inputs else ''),
        transform_node,
        transform_node.transform.output_tags)
    # Import here to avoid adding the dependency for local running scenarios.
    # pylint: disable=wrong-import-order, wrong-import-position
    from apache_beam.runners.dataflow.internal import apiclient
    transform_proto = self.proto_context.transforms.get_proto(transform_node)
    transform_id = self.proto_context.transforms.get_id(transform_node)
    use_fnapi = apiclient._use_fnapi(options)
    use_unified_worker = apiclient._use_unified_worker(options)
    # Patch side input ids to be unique across a given pipeline.
    if (label_renames and
        transform_proto.spec.urn == common_urns.primitives.PAR_DO.urn):
      # Patch PTransform proto.
      for old, new in label_renames.items():
        transform_proto.inputs[new] = transform_proto.inputs[old]
        del transform_proto.inputs[old]

      # Patch ParDo proto.
      proto_type, _ = beam.PTransform._known_urns[transform_proto.spec.urn]
      proto = proto_utils.parse_Bytes(transform_proto.spec.payload, proto_type)
      for old, new in label_renames.items():
        proto.side_inputs[new].CopyFrom(proto.side_inputs[old])
        del proto.side_inputs[old]
      transform_proto.spec.payload = proto.SerializeToString()
      # We need to update the pipeline proto.
      del self.proto_pipeline.components.transforms[transform_id]
      (
          self.proto_pipeline.components.transforms[transform_id].CopyFrom(
              transform_proto))
    # The data transmitted in SERIALIZED_FN is different depending on whether
    # this is a fnapi pipeline or not.
    if (use_fnapi and
        (transform_proto.spec.urn == common_urns.primitives.PAR_DO.urn or
         use_unified_worker)):
      serialized_data = transform_id
    else:
      serialized_data = pickler.dumps(
          self._pardo_fn_data(transform_node, lookup_label))
    step.add_property(PropertyNames.SERIALIZED_FN, serialized_data)
    # TODO(BEAM-8882): Enable once dataflow service doesn't reject this.
    # step.add_property(PropertyNames.PIPELINE_PROTO_TRANSFORM_ID, transform_id)
    step.add_property(
        PropertyNames.PARALLEL_INPUT,
        {
            '@type': 'OutputReference',
            PropertyNames.STEP_NAME: input_step.proto.name,
            PropertyNames.OUTPUT_NAME: input_step.get_output(input_tag)
        })
    # Add side inputs if any.
    step.add_property(PropertyNames.NON_PARALLEL_INPUTS, si_dict)

    # Generate description for the outputs. The output names
    # will be 'None' for main output and '<tag>' for a tagged output.
    outputs = []

    all_output_tags = list(transform_proto.outputs.keys())

    # Some external transforms require output tags to not be modified.
    # So we randomly select one of the output tags as the main output and
    # leave others as side outputs. Transform execution should not change
    # dependending on which output tag we choose as the main output here.
    # Also, some SDKs do not work correctly if output tags are modified. So for
    # external transforms, we leave tags unmodified.
    #
    # Python SDK uses 'None' as the tag of the main output.
    main_output_tag = 'None'

    step.encoding = self._get_encoded_output_coder(
        transform_node, output_tag=main_output_tag)

    side_output_tags = set(all_output_tags).difference({main_output_tag})

    # Add the main output to the description.
    outputs.append({
        PropertyNames.USER_NAME: (
            '%s.%s' % (transform_node.full_label, PropertyNames.OUT)),
        PropertyNames.ENCODING: step.encoding,
        PropertyNames.OUTPUT_NAME: main_output_tag
    })
    for side_tag in side_output_tags:
      # The assumption here is that all outputs will have the same typehint
      # and coder as the main output. This is certainly the case right now
      # but conceivably it could change in the future.
      encoding = self._get_encoded_output_coder(
          transform_node, output_tag=side_tag)
      outputs.append({
          PropertyNames.USER_NAME: (
              '%s.%s' % (transform_node.full_label, side_tag)),
          PropertyNames.ENCODING: encoding,
          PropertyNames.OUTPUT_NAME: side_tag
      })

    step.add_property(PropertyNames.OUTPUT_INFO, outputs)

    # Add the restriction encoding if we are a splittable DoFn
    # and are using the Fn API on the unified worker.
    restriction_coder = transform.get_restriction_coder()
    if restriction_coder:
      step.add_property(
          PropertyNames.RESTRICTION_ENCODING,
          self._get_cloud_encoding(restriction_coder))

    if options.view_as(StandardOptions).streaming:
      is_stateful_dofn = (DoFnSignature(transform.dofn).is_stateful_dofn())
      if is_stateful_dofn:
        step.add_property(PropertyNames.USES_KEYED_STATE, 'true')

        # Also checks whether the step allows shardable keyed states.
        # TODO(BEAM-11360): remove this when migrated to portable job
        #  submission since we only consider supporting the property in runner
        #  v2.
        for pcoll in transform_node.outputs.values():
          if pcoll._unique_name() in self.get_pcoll_with_auto_sharding():
            step.add_property(PropertyNames.ALLOWS_SHARDABLE_STATE, 'true')
            # Currently we only allow auto-sharding to be enabled through the
            # GroupIntoBatches transform. So we also add the following property
            # which GroupIntoBatchesDoFn has, to allow the backend to perform
            # graph optimization.
            step.add_property(PropertyNames.PRESERVES_KEYS, 'true')
            break

  @staticmethod
  def _pardo_fn_data(transform_node, get_label):
    transform = transform_node.transform
    si_tags_and_types = [  # pylint: disable=protected-access
        (get_label(side_pval), side_pval.__class__, side_pval._view_options())
        for side_pval in transform_node.side_inputs]
    return (
        transform.fn,
        transform.args,
        transform.kwargs,
        si_tags_and_types,
        transform_node.inputs[0].windowing)

  def run_CombineValuesReplacement(self, transform_node, options):
    transform = transform_node.transform.transform
    input_tag = transform_node.inputs[0].tag
    input_step = self._cache.get_pvalue(transform_node.inputs[0])
    step = self._add_step(
        TransformNames.COMBINE, transform_node.full_label, transform_node)
    transform_id = self.proto_context.transforms.get_id(transform_node.parent)

    # The data transmitted in SERIALIZED_FN is different depending on whether
    # this is a fnapi pipeline or not.
    from apache_beam.runners.dataflow.internal import apiclient
    use_fnapi = apiclient._use_fnapi(options)
    if use_fnapi:
      # Fnapi pipelines send the transform ID of the CombineValues transform's
      # parent composite because Dataflow expects the ID of a CombinePerKey
      # transform.
      serialized_data = transform_id
    else:
      # Combiner functions do not take deferred side-inputs (i.e. PValues) and
      # therefore the code to handle extra args/kwargs is simpler than for the
      # DoFn's of the ParDo transform. In the last, empty argument is where
      # side inputs information would go.
      serialized_data = pickler.dumps(
          (transform.fn, transform.args, transform.kwargs, ()))
    step.add_property(PropertyNames.SERIALIZED_FN, serialized_data)
    # TODO(BEAM-8882): Enable once dataflow service doesn't reject this.
    # step.add_property(PropertyNames.PIPELINE_PROTO_TRANSFORM_ID, transform_id)
    step.add_property(
        PropertyNames.PARALLEL_INPUT,
        {
            '@type': 'OutputReference',
            PropertyNames.STEP_NAME: input_step.proto.name,
            PropertyNames.OUTPUT_NAME: input_step.get_output(input_tag)
        })
    # Note that the accumulator must not have a WindowedValue encoding, while
    # the output of this step does in fact have a WindowedValue encoding.
    accumulator_encoding = self._get_cloud_encoding(
        transform.fn.get_accumulator_coder())
    output_encoding = self._get_encoded_output_coder(transform_node)

    step.encoding = output_encoding
    step.add_property(PropertyNames.ENCODING, accumulator_encoding)
    # Generate description for main output 'out.'
    outputs = []
    # Add the main output to the description.
    outputs.append({
        PropertyNames.USER_NAME: (
            '%s.%s' % (transform_node.full_label, PropertyNames.OUT)),
        PropertyNames.ENCODING: step.encoding,
        PropertyNames.OUTPUT_NAME: PropertyNames.OUT
    })
    step.add_property(PropertyNames.OUTPUT_INFO, outputs)

  def run_Read(self, transform_node, options):
    transform = transform_node.transform
    step = self._add_step(
        TransformNames.READ, transform_node.full_label, transform_node)
    # TODO(mairbek): refactor if-else tree to use registerable functions.
    # Initialize the source specific properties.

    standard_options = options.view_as(StandardOptions)
    if not hasattr(transform.source, 'format'):
      # If a format is not set, we assume the source to be a custom source.
      source_dict = {}

      source_dict['spec'] = {
          '@type': names.SOURCE_TYPE,
          names.SERIALIZED_SOURCE_KEY: pickler.dumps(transform.source)
      }

      try:
        source_dict['metadata'] = {
            'estimated_size_bytes': json_value.get_typed_value_descriptor(
                transform.source.estimate_size())
        }
      except error.RuntimeValueProviderError:
        # Size estimation is best effort, and this error is by value provider.
        _LOGGER.info(
            'Could not estimate size of source %r due to ' + \
            'RuntimeValueProviderError', transform.source)
      except Exception:  # pylint: disable=broad-except
        # Size estimation is best effort. So we log the error and continue.
        _LOGGER.info(
            'Could not estimate size of source %r due to an exception: %s',
            transform.source,
            traceback.format_exc())

      step.add_property(PropertyNames.SOURCE_STEP_INPUT, source_dict)
    elif transform.source.format == 'text':
      step.add_property(PropertyNames.FILE_PATTERN, transform.source.path)
    elif transform.source.format == 'bigquery':
      if standard_options.streaming:
        raise ValueError(
            'BigQuery source is not currently available for use '
            'in streaming pipelines.')
      debug_options = options.view_as(DebugOptions)
      use_fn_api = (
          debug_options.experiments and
          'beam_fn_api' in debug_options.experiments)
      if use_fn_api:
        raise ValueError(BQ_SOURCE_UW_ERROR)
      step.add_property(PropertyNames.BIGQUERY_EXPORT_FORMAT, 'FORMAT_AVRO')
      # TODO(silviuc): Add table validation if transform.source.validate.
      if transform.source.table_reference is not None:
        step.add_property(
            PropertyNames.BIGQUERY_DATASET,
            transform.source.table_reference.datasetId)
        step.add_property(
            PropertyNames.BIGQUERY_TABLE,
            transform.source.table_reference.tableId)
        # If project owning the table was not specified then the project owning
        # the workflow (current project) will be used.
        if transform.source.table_reference.projectId is not None:
          step.add_property(
              PropertyNames.BIGQUERY_PROJECT,
              transform.source.table_reference.projectId)
      elif transform.source.query is not None:
        step.add_property(PropertyNames.BIGQUERY_QUERY, transform.source.query)
        step.add_property(
            PropertyNames.BIGQUERY_USE_LEGACY_SQL,
            transform.source.use_legacy_sql)
        step.add_property(
            PropertyNames.BIGQUERY_FLATTEN_RESULTS,
            transform.source.flatten_results)
      else:
        raise ValueError(
            'BigQuery source %r must specify either a table or'
            ' a query' % transform.source)
      if transform.source.kms_key is not None:
        step.add_property(
            PropertyNames.BIGQUERY_KMS_KEY, transform.source.kms_key)
    elif transform.source.format == 'pubsub':
      if not standard_options.streaming:
        raise ValueError(
            'Cloud Pub/Sub is currently available for use '
            'only in streaming pipelines.')
      # Only one of topic or subscription should be set.
      if transform.source.full_subscription:
        step.add_property(
            PropertyNames.PUBSUB_SUBSCRIPTION,
            transform.source.full_subscription)
      elif transform.source.full_topic:
        step.add_property(
            PropertyNames.PUBSUB_TOPIC, transform.source.full_topic)
      if transform.source.id_label:
        step.add_property(
            PropertyNames.PUBSUB_ID_LABEL, transform.source.id_label)
      if transform.source.with_attributes:
        # Setting this property signals Dataflow runner to return full
        # PubsubMessages instead of just the data part of the payload.
        step.add_property(PropertyNames.PUBSUB_SERIALIZED_ATTRIBUTES_FN, '')

      if transform.source.timestamp_attribute is not None:
        step.add_property(
            PropertyNames.PUBSUB_TIMESTAMP_ATTRIBUTE,
            transform.source.timestamp_attribute)
    else:
      raise ValueError(
          'Source %r has unexpected format %s.' %
          (transform.source, transform.source.format))

    if not hasattr(transform.source, 'format'):
      step.add_property(PropertyNames.FORMAT, names.SOURCE_FORMAT)
    else:
      step.add_property(PropertyNames.FORMAT, transform.source.format)

    # Wrap coder in WindowedValueCoder: this is necessary as the encoding of a
    # step should be the type of value outputted by each step.  Read steps
    # automatically wrap output values in a WindowedValue wrapper, if necessary.
    # This is also necessary for proper encoding for size estimation.
    # Using a GlobalWindowCoder as a place holder instead of the default
    # PickleCoder because GlobalWindowCoder is known coder.
    # TODO(robertwb): Query the collection for the windowfn to extract the
    # correct coder.
    coder = coders.WindowedValueCoder(
        coders.registry.get_coder(transform_node.outputs[None].element_type),
        coders.coders.GlobalWindowCoder())

    step.encoding = self._get_cloud_encoding(coder)
    step.add_property(
        PropertyNames.OUTPUT_INFO,
        [{
            PropertyNames.USER_NAME: (
                '%s.%s' % (transform_node.full_label, PropertyNames.OUT)),
            PropertyNames.ENCODING: step.encoding,
            PropertyNames.OUTPUT_NAME: PropertyNames.OUT
        }])

  def run__NativeWrite(self, transform_node, options):
    transform = transform_node.transform
    input_tag = transform_node.inputs[0].tag
    input_step = self._cache.get_pvalue(transform_node.inputs[0])
    step = self._add_step(
        TransformNames.WRITE, transform_node.full_label, transform_node)
    # TODO(mairbek): refactor if-else tree to use registerable functions.
    # Initialize the sink specific properties.
    if transform.sink.format == 'text':
      # Note that it is important to use typed properties (@type/value dicts)
      # for non-string properties and also for empty strings. For example,
      # in the code below the num_shards must have type and also
      # file_name_suffix and shard_name_template (could be empty strings).
      step.add_property(
          PropertyNames.FILE_NAME_PREFIX,
          transform.sink.file_name_prefix,
          with_type=True)
      step.add_property(
          PropertyNames.FILE_NAME_SUFFIX,
          transform.sink.file_name_suffix,
          with_type=True)
      step.add_property(
          PropertyNames.SHARD_NAME_TEMPLATE,
          transform.sink.shard_name_template,
          with_type=True)
      if transform.sink.num_shards > 0:
        step.add_property(
            PropertyNames.NUM_SHARDS, transform.sink.num_shards, with_type=True)
      # TODO(silviuc): Implement sink validation.
      step.add_property(PropertyNames.VALIDATE_SINK, False, with_type=True)
    elif transform.sink.format == 'bigquery':
      # TODO(silviuc): Add table validation if transform.sink.validate.
      step.add_property(
          PropertyNames.BIGQUERY_DATASET,
          transform.sink.table_reference.datasetId)
      step.add_property(
          PropertyNames.BIGQUERY_TABLE, transform.sink.table_reference.tableId)
      # If project owning the table was not specified then the project owning
      # the workflow (current project) will be used.
      if transform.sink.table_reference.projectId is not None:
        step.add_property(
            PropertyNames.BIGQUERY_PROJECT,
            transform.sink.table_reference.projectId)
      step.add_property(
          PropertyNames.BIGQUERY_CREATE_DISPOSITION,
          transform.sink.create_disposition)
      step.add_property(
          PropertyNames.BIGQUERY_WRITE_DISPOSITION,
          transform.sink.write_disposition)
      if transform.sink.table_schema is not None:
        step.add_property(
            PropertyNames.BIGQUERY_SCHEMA, transform.sink.schema_as_json())
      if transform.sink.kms_key is not None:
        step.add_property(
            PropertyNames.BIGQUERY_KMS_KEY, transform.sink.kms_key)
    elif transform.sink.format == 'pubsub':
      standard_options = options.view_as(StandardOptions)
      if not standard_options.streaming:
        raise ValueError(
            'Cloud Pub/Sub is currently available for use '
            'only in streaming pipelines.')
      step.add_property(PropertyNames.PUBSUB_TOPIC, transform.sink.full_topic)
      if transform.sink.id_label:
        step.add_property(
            PropertyNames.PUBSUB_ID_LABEL, transform.sink.id_label)
      # Setting this property signals Dataflow runner that the PCollection
      # contains PubsubMessage objects instead of just raw data.
      step.add_property(PropertyNames.PUBSUB_SERIALIZED_ATTRIBUTES_FN, '')
      if transform.sink.timestamp_attribute is not None:
        step.add_property(
            PropertyNames.PUBSUB_TIMESTAMP_ATTRIBUTE,
            transform.sink.timestamp_attribute)
    else:
      raise ValueError(
          'Sink %r has unexpected format %s.' %
          (transform.sink, transform.sink.format))
    step.add_property(PropertyNames.FORMAT, transform.sink.format)

    # Wrap coder in WindowedValueCoder: this is necessary for proper encoding
    # for size estimation. Using a GlobalWindowCoder as a place holder instead
    # of the default PickleCoder because GlobalWindowCoder is known coder.
    # TODO(robertwb): Query the collection for the windowfn to extract the
    # correct coder.
    coder = coders.WindowedValueCoder(
        transform.sink.coder, coders.coders.GlobalWindowCoder())
    step.encoding = self._get_cloud_encoding(coder)
    step.add_property(PropertyNames.ENCODING, step.encoding)
    step.add_property(
        PropertyNames.PARALLEL_INPUT,
        {
            '@type': 'OutputReference',
            PropertyNames.STEP_NAME: input_step.proto.name,
            PropertyNames.OUTPUT_NAME: input_step.get_output(input_tag)
        })

  def run_TestStream(self, transform_node, options):
    from apache_beam.testing.test_stream import ElementEvent
    from apache_beam.testing.test_stream import ProcessingTimeEvent
    from apache_beam.testing.test_stream import WatermarkEvent
    standard_options = options.view_as(StandardOptions)
    if not standard_options.streaming:
      raise ValueError(
          'TestStream is currently available for use '
          'only in streaming pipelines.')

    transform = transform_node.transform
    step = self._add_step(
        TransformNames.READ, transform_node.full_label, transform_node)
    step.add_property(
        PropertyNames.SERIALIZED_FN,
        self.proto_context.transforms.get_id(transform_node))
    step.add_property(PropertyNames.FORMAT, 'test_stream')
    test_stream_payload = beam_runner_api_pb2.TestStreamPayload()
    # TestStream source doesn't do any decoding of elements,
    # so we won't set test_stream_payload.coder_id.
    output_coder = transform._infer_output_coder()  # pylint: disable=protected-access
    for event in transform._events:
      new_event = test_stream_payload.events.add()
      if isinstance(event, ElementEvent):
        for tv in event.timestamped_values:
          element = new_event.element_event.elements.add()
          element.encoded_element = output_coder.encode(tv.value)
          element.timestamp = tv.timestamp.micros
      elif isinstance(event, ProcessingTimeEvent):
        new_event.processing_time_event.advance_duration = (
            event.advance_by.micros)
      elif isinstance(event, WatermarkEvent):
        new_event.watermark_event.new_watermark = event.new_watermark.micros
    serialized_payload = self.byte_array_to_json_string(
        test_stream_payload.SerializeToString())
    step.add_property(PropertyNames.SERIALIZED_TEST_STREAM, serialized_payload)

    step.encoding = self._get_encoded_output_coder(transform_node)
    step.add_property(
        PropertyNames.OUTPUT_INFO,
        [{
            PropertyNames.USER_NAME: (
                '%s.%s' % (transform_node.full_label, PropertyNames.OUT)),
            PropertyNames.ENCODING: step.encoding,
            PropertyNames.OUTPUT_NAME: PropertyNames.OUT
        }])

  # We must mark this method as not a test or else its name is a matcher for
  # nosetest tests.
  run_TestStream.__test__ = False  # type: ignore[attr-defined]

  @classmethod
  def serialize_windowing_strategy(cls, windowing, default_environment):
    from apache_beam.runners import pipeline_context
    context = pipeline_context.PipelineContext(
        default_environment=default_environment)
    windowing_proto = windowing.to_runner_api(context)
    return cls.byte_array_to_json_string(
        beam_runner_api_pb2.MessageWithComponents(
            components=context.to_runner_api(),
            windowing_strategy=windowing_proto).SerializeToString())

  @classmethod
  def deserialize_windowing_strategy(cls, serialized_data):
    # Imported here to avoid circular dependencies.
    # pylint: disable=wrong-import-order, wrong-import-position
    from apache_beam.runners import pipeline_context
    from apache_beam.transforms.core import Windowing
    proto = beam_runner_api_pb2.MessageWithComponents()
    proto.ParseFromString(cls.json_string_to_byte_array(serialized_data))
    return Windowing.from_runner_api(
        proto.windowing_strategy,
        pipeline_context.PipelineContext(proto.components))

  @staticmethod
  def byte_array_to_json_string(raw_bytes):
    """Implements org.apache.beam.sdk.util.StringUtils.byteArrayToJsonString."""
    return quote(raw_bytes)

  @staticmethod
  def json_string_to_byte_array(encoded_string):
    """Implements org.apache.beam.sdk.util.StringUtils.jsonStringToByteArray."""
    return unquote_to_bytes(encoded_string)

  def get_default_gcp_region(self):
    """Get a default value for Google Cloud region according to
    https://cloud.google.com/compute/docs/gcloud-compute/#default-properties.
    If no default can be found, returns None.
    """
    environment_region = os.environ.get('CLOUDSDK_COMPUTE_REGION')
    if environment_region:
      _LOGGER.info(
          'Using default GCP region %s from $CLOUDSDK_COMPUTE_REGION',
          environment_region)
      return environment_region
    try:
      cmd = ['gcloud', 'config', 'get-value', 'compute/region']
      raw_output = processes.check_output(cmd, stderr=DEVNULL)
      formatted_output = raw_output.decode('utf-8').strip()
      if formatted_output:
        _LOGGER.info(
            'Using default GCP region %s from `%s`',
            formatted_output,
            ' '.join(cmd))
        return formatted_output
    except RuntimeError:
      pass
    return None


class _DataflowSideInput(beam.pvalue.AsSideInput):
  """Wraps a side input as a dataflow-compatible side input."""
  def _view_options(self):
    return {
        'data': self._data,
    }

  def _side_input_data(self):
    return self._data


class _DataflowIterableAsMultimapSideInput(_DataflowSideInput):
  """Wraps an iterable side input as dataflow-compatible side input."""
  def __init__(self, side_input):
    # pylint: disable=protected-access
    side_input_data = side_input._side_input_data()
    assert (
        side_input_data.access_pattern == common_urns.side_inputs.ITERABLE.urn)
    iterable_view_fn = side_input_data.view_fn
    self._data = beam.pvalue.SideInputData(
        common_urns.side_inputs.MULTIMAP.urn,
        side_input_data.window_mapping_fn,
        lambda multimap: iterable_view_fn(multimap[b'']))


class _DataflowIterableSideInput(_DataflowSideInput):
  """Wraps an iterable side input as dataflow-compatible side input."""
  def __init__(self, side_input):
    # pylint: disable=protected-access
    self.pvalue = side_input.pvalue
    side_input_data = side_input._side_input_data()
    assert (
        side_input_data.access_pattern == common_urns.side_inputs.ITERABLE.urn)
    self._data = beam.pvalue.SideInputData(
        common_urns.side_inputs.ITERABLE.urn,
        side_input_data.window_mapping_fn,
        side_input_data.view_fn)


class _DataflowMultimapSideInput(_DataflowSideInput):
  """Wraps a multimap side input as dataflow-compatible side input."""
  def __init__(self, side_input):
    # pylint: disable=protected-access
    self.pvalue = side_input.pvalue
    side_input_data = side_input._side_input_data()
    assert (
        side_input_data.access_pattern == common_urns.side_inputs.MULTIMAP.urn)
    self._data = beam.pvalue.SideInputData(
        common_urns.side_inputs.MULTIMAP.urn,
        side_input_data.window_mapping_fn,
        side_input_data.view_fn)


class DataflowPipelineResult(PipelineResult):
  """Represents the state of a pipeline run on the Dataflow service."""
  def __init__(self, job, runner):
    """Initialize a new DataflowPipelineResult instance.

    Args:
      job: Job message from the Dataflow API. Could be :data:`None` if a job
        request was not sent to Dataflow service (e.g. template jobs).
      runner: DataflowRunner instance.
    """
    self._job = job
    self._runner = runner
    self.metric_results = None

  def _update_job(self):
    # We need the job id to be able to update job information. There is no need
    # to update the job if we are in a known terminal state.
    if self.has_job and not self.is_in_terminal_state():
      self._job = self._runner.dataflow_client.get_job(self.job_id())

  def job_id(self):
    return self._job.id

  def metrics(self):
    return self.metric_results

  @property
  def has_job(self):
    return self._job is not None

  def _get_job_state(self):
    values_enum = dataflow_api.Job.CurrentStateValueValuesEnum

    # Ordered by the enum values. Values that may be introduced in
    # future versions of Dataflow API are considered UNRECOGNIZED by the SDK.
    api_jobstate_map = defaultdict(
        lambda: PipelineState.UNRECOGNIZED,
        {
            values_enum.JOB_STATE_UNKNOWN: PipelineState.UNKNOWN,
            values_enum.JOB_STATE_STOPPED: PipelineState.STOPPED,
            values_enum.JOB_STATE_RUNNING: PipelineState.RUNNING,
            values_enum.JOB_STATE_DONE: PipelineState.DONE,
            values_enum.JOB_STATE_FAILED: PipelineState.FAILED,
            values_enum.JOB_STATE_CANCELLED: PipelineState.CANCELLED,
            values_enum.JOB_STATE_UPDATED: PipelineState.UPDATED,
            values_enum.JOB_STATE_DRAINING: PipelineState.DRAINING,
            values_enum.JOB_STATE_DRAINED: PipelineState.DRAINED,
            values_enum.JOB_STATE_PENDING: PipelineState.PENDING,
            values_enum.JOB_STATE_CANCELLING: PipelineState.CANCELLING,
        })

    return (
        api_jobstate_map[self._job.currentState]
        if self._job.currentState else PipelineState.UNKNOWN)

  @property
  def state(self):
    """Return the current state of the remote job.

    Returns:
      A PipelineState object.
    """
    if not self.has_job:
      return PipelineState.UNKNOWN

    self._update_job()

    return self._get_job_state()

  def is_in_terminal_state(self):
    if not self.has_job:
      return True

    return PipelineState.is_terminal(self._get_job_state())

  def wait_until_finish(self, duration=None):
    if not self.is_in_terminal_state():
      if not self.has_job:
        raise IOError('Failed to get the Dataflow job id.')

      thread = threading.Thread(
          target=DataflowRunner.poll_for_job_completion,
          args=(self._runner, self, duration))

      # Mark the thread as a daemon thread so a keyboard interrupt on the main
      # thread will terminate everything. This is also the reason we will not
      # use thread.join() to wait for the polling thread.
      thread.daemon = True
      thread.start()
      while thread.is_alive():
        time.sleep(5.0)

      # TODO: Merge the termination code in poll_for_job_completion and
      # is_in_terminal_state.
      terminated = self.is_in_terminal_state()
      assert duration or terminated, (
          'Job did not reach to a terminal state after waiting indefinitely.')

      if terminated and self.state != PipelineState.DONE:
        # TODO(BEAM-1290): Consider converting this to an error log based on
        # theresolution of the issue.
        raise DataflowRuntimeException(
            'Dataflow pipeline failed. State: %s, Error:\n%s' %
            (self.state, getattr(self._runner, 'last_error_msg', None)),
            self)
    return self.state

  def cancel(self):
    if not self.has_job:
      raise IOError('Failed to get the Dataflow job id.')

    self._update_job()

    if self.is_in_terminal_state():
      _LOGGER.warning(
          'Cancel failed because job %s is already terminated in state %s.',
          self.job_id(),
          self.state)
    else:
      if not self._runner.dataflow_client.modify_job_state(
          self.job_id(), 'JOB_STATE_CANCELLED'):
        cancel_failed_message = (
            'Failed to cancel job %s, please go to the Developers Console to '
            'cancel it manually.') % self.job_id()
        _LOGGER.error(cancel_failed_message)
        raise DataflowRuntimeException(cancel_failed_message, self)

    return self.state

  def __str__(self):
    return '<%s %s %s>' % (self.__class__.__name__, self.job_id(), self.state)

  def __repr__(self):
    return '<%s %s at %s>' % (self.__class__.__name__, self._job, hex(id(self)))


class DataflowRuntimeException(Exception):
  """Indicates an error has occurred in running this pipeline."""
  def __init__(self, msg, result):
    super(DataflowRuntimeException, self).__init__(msg)
    self.result = result<|MERGE_RESOLUTION|>--- conflicted
+++ resolved
@@ -260,45 +260,10 @@
     return element
 
   @staticmethod
-<<<<<<< HEAD
-  def group_by_key_input_visitor():
-    # Imported here to avoid circular dependencies.
-    from apache_beam.pipeline import PipelineVisitor
-
-    class GroupByKeyInputVisitor(PipelineVisitor):
-      """A visitor that replaces `Any` element type for input `PCollection` of
-      a `GroupByKey` with a `KV` type.
-
-      TODO(BEAM-115): Once Python SDk is compatible with the new Runner API,
-      we could directly replace the coder instead of mutating the element type.
-      """
-      def enter_composite_transform(self, transform_node):
-        self.visit_transform(transform_node)
-
-      def visit_transform(self, transform_node):
-        # Imported here to avoid circular dependencies.
-        # pylint: disable=wrong-import-order, wrong-import-position
-        from apache_beam.transforms.core import GroupByKey
-        if isinstance(transform_node.transform, GroupByKey):
-          pcoll = transform_node.inputs[0]
-          pcoll.element_type = typehints.coerce_to_kv_type(
-              pcoll.element_type, transform_node.full_label)
-          key_type, value_type = pcoll.element_type.tuple_types
-          if transform_node.outputs:
-            key = DataflowRunner._only_element(transform_node.outputs.keys())
-            transform_node.outputs[key].element_type = typehints.KV[
-                key_type, typehints.Iterable[value_type]]
-
-    return GroupByKeyInputVisitor()
-
-  @staticmethod
-  def side_input_visitor(use_unified_worker=False, use_fn_api=False):
-=======
   def side_input_visitor(
       use_unified_worker=False,
       use_fn_api=False,
       deterministic_key_coders=True):
->>>>>>> b10590cc
     # Imported here to avoid circular dependencies.
     # pylint: disable=wrong-import-order, wrong-import-position
     from apache_beam.pipeline import PipelineVisitor
@@ -509,27 +474,6 @@
     self.proto_pipeline, self.proto_context = pipeline.to_runner_api(
         return_context=True, default_environment=self._default_environment)
 
-<<<<<<< HEAD
-    # Optimize the pipeline if it not streaming and the
-    # disable_optimize_pipeline_for_dataflow experiment has not been set.
-    if (not options.view_as(StandardOptions).streaming and
-        not options.view_as(DebugOptions).lookup_experiment(
-            "disable_optimize_pipeline_for_dataflow")):
-      from apache_beam.runners.portability.fn_api_runner import translations
-      self.proto_pipeline = translations.optimize_pipeline(
-          self.proto_pipeline,
-          phases=[
-              translations.eliminate_common_key_with_none,
-              translations.pack_combiners,
-              translations.sort_stages,
-          ],
-          known_runner_urns=frozenset(),
-          partial=True)
-
-    if use_fnapi:
-      self._check_for_unsupported_fnapi_features(self.proto_pipeline)
-    else:
-=======
     # Optimize the pipeline if it not streaming and the pre_optimize
     # experiment is set.
     if not options.view_as(StandardOptions).streaming:
@@ -560,7 +504,6 @@
             partial=True)
 
     if not use_fnapi:
->>>>>>> b10590cc
       # Performing configured PTransform overrides which should not be reflected
       # in the proto representation of the graph.
       pipeline.replace_all(DataflowRunner._NON_PORTABLE_PTRANSFORM_OVERRIDES)
@@ -586,12 +529,6 @@
     if worker_options.min_cpu_platform:
       debug_options.add_experiment(
           'min_cpu_platform=' + worker_options.min_cpu_platform)
-
-    if (apiclient._use_unified_worker(options) and
-        pipeline.contains_external_transforms):
-      # All Dataflow multi-language pipelines (supported by Runner v2 only) use
-      # portable job submission by default.
-      debug_options.add_experiment("use_portable_job_submission")
 
     # Elevate "enable_streaming_engine" to pipeline option, but using the
     # existing experiment.
