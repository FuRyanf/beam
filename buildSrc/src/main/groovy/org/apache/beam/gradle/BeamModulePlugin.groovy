/*
 * Licensed to the Apache Software Foundation (ASF) under one
 * or more contributor license agreements.  See the NOTICE file
 * distributed with this work for additional information
 * regarding copyright ownership.  The ASF licenses this file
 * to you under the Apache License, Version 2.0 (the
 * License); you may not use this file except in compliance
 * with the License.  You may obtain a copy of the License at
 *
 *     http://www.apache.org/licenses/LICENSE-2.0
 *
 * Unless required by applicable law or agreed to in writing, software
 * distributed under the License is distributed on an AS IS BASIS,
 * WITHOUT WARRANTIES OR CONDITIONS OF ANY KIND, either express or implied.
 * See the License for the specific language governing permissions and
 * limitations under the License.
 */

package org.apache.beam.gradle

import com.github.jengelman.gradle.plugins.shadow.tasks.ShadowJar
import groovy.json.JsonOutput
import groovy.json.JsonSlurper
import org.gradle.api.GradleException
import org.gradle.api.Plugin
import org.gradle.api.Project
import org.gradle.api.artifacts.Configuration
import org.gradle.api.file.FileTree
import org.gradle.api.plugins.quality.Checkstyle
import org.gradle.api.plugins.quality.FindBugs
import org.gradle.api.publish.maven.MavenPublication
import org.gradle.api.tasks.Exec
import org.gradle.api.tasks.JavaExec
import org.gradle.api.tasks.javadoc.Javadoc
import org.gradle.api.tasks.bundling.Jar
import org.gradle.api.tasks.compile.JavaCompile
import org.gradle.api.tasks.testing.Test
import org.gradle.testing.jacoco.tasks.JacocoReport

/**
 * This plugin adds methods to configure a module with Beam's defaults, called "natures".
 *
 * <p>The natures available:
 *
 * <ul>
 *   <li>Java   - Configures plugins commonly found in Java projects
 *   <li>Go     - Configures plugins commonly found in Go projects
 *   <li>Docker - Configures plugins commonly used to build Docker containers
 *   <li>Grpc   - Configures plugins commonly used to generate source from protos
 *   <li>Avro   - Configures plugins commonly used to generate source from Avro specifications
 * </ul>
 *
 * <p>For example, see applyJavaNature.
 */
class BeamModulePlugin implements Plugin<Project> {

  /** Licence header enforced by spotless */
  static final String javaLicenseHeader = """/*
 * Licensed to the Apache Software Foundation (ASF) under one
 * or more contributor license agreements.  See the NOTICE file
 * distributed with this work for additional information
 * regarding copyright ownership.  The ASF licenses this file
 * to you under the Apache License, Version 2.0 (the
 * "License"); you may not use this file except in compliance
 * with the License.  You may obtain a copy of the License at
 *
 *     http://www.apache.org/licenses/LICENSE-2.0
 *
 * Unless required by applicable law or agreed to in writing, software
 * distributed under the License is distributed on an "AS IS" BASIS,
 * WITHOUT WARRANTIES OR CONDITIONS OF ANY KIND, either express or implied.
 * See the License for the specific language governing permissions and
 * limitations under the License.
 */
"""

  /** A class defining the set of configurable properties accepted by applyJavaNature. */
  class JavaNatureConfiguration {
    /** Controls the JDK source language and target compatibility. */
    double javaVersion = 1.8

    /** Controls whether the findbugs plugin is enabled and configured. */
    boolean enableFindbugs = true

    /** Controls whether the dependency analysis plugin is enabled. */
    boolean enableStrictDependencies = false

    /**
     * List of additional lint warnings to disable.
     * In addition, defaultLintSuppressions defined below
     * will be applied to all projects.
     */
    List<String> disableLintWarnings = []

    /** Controls whether tests are run with shadowJar. */
    boolean testShadowJar = false

    /**
     * Controls whether the shadow jar is validated to not contain any classes outside the org.apache.beam namespace.
     * This protects artifact jars from leaking dependencies classes causing conflicts for users.
     *
     * Note that this can be disabled for subprojects that produce application artifacts that are not intended to
     * be depended on by users.
     */
    boolean validateShadowJar = true

    /**
     * The set of excludes that should be used during validation of the shadow jar. Projects should override
     * the default with the most specific set of excludes that is valid for the contents of its shaded jar.
     *
     * By default we exclude any class underneath the org.apache.beam namespace.
     */
    List<String> shadowJarValidationExcludes = ["org/apache/beam/**"]

    /**
     * The shadowJar / shadowTestJar tasks execute the following closure to configure themselves.
     * Users can compose their closure with the default closure via:
     * DEFAULT_SHADOW_CLOSURE << {
     *   dependencies {
     *     include(...)
     *   }
     *   relocate(...)
     * }
     */
    Closure shadowClosure;

    /** Controls whether this project is published to Maven. */
    boolean publish = true

    /** Controls whether javadoc is exported for this project. */
    boolean exportJavadoc = true
  }

  /** A class defining the set of configurable properties accepted by applyPortabilityNature. */
  class PortabilityNatureConfiguration {
    /**
     * The set of excludes that should be used during validation of the shadow jar. Projects should override
     * the default with the most specific set of excludes that is valid for the contents of its shaded jar.
     *
     * By default we exclude any class underneath the org.apache.beam namespace.
     */
    List<String> shadowJarValidationExcludes = ["org/apache/beam/**"]
  }

  // A class defining the set of configurable properties for createJavaExamplesArchetypeValidationTask
  class JavaExamplesArchetypeValidationConfiguration {
    // Type [Quickstart, MobileGaming] for the postrelease validation is required.
    // Used both for the test name run${type}Java${runner}
    // and also for the script name, ${type}-java-${runner}.toLowerCase().
    String type

    // runner [Direct, Dataflow, Spark, Flink, FlinkLocal, Apex]
    String runner

    // gcpProject sets the gcpProject argument when executing examples.
    String gcpProject

    // gcsBucket sets the gcsProject argument when executing examples.
    String gcsBucket

    // bqDataset sets the BigQuery Dataset when executing mobile-gaming examples
    String bqDataset

    // pubsubTopic sets topics when executing streaming pipelines
    String pubsubTopic
  }

  // Reads and contains all necessary performance test parameters
  class JavaPerformanceTestConfiguration {

    /* Optional properties (set only if needed in your case): */

    // Path to PerfKitBenchmarker application (pkb.py).
    // It is only required when running Performance Tests with PerfKitBenchmarker
    String pkbLocation = System.getProperty('pkbLocation')

    // Data Processing Backend's log level.
    String logLevel = System.getProperty('logLevel', 'INFO')

    // Path to gradle binary.
    String gradleBinary = System.getProperty('gradleBinary', './gradlew')

    // If benchmark is official or not.
    // Official benchmark results are meant to be displayed on PerfKitExplorer dashboards.
    String isOfficial = System.getProperty('official', 'false')

    // Specifies names of benchmarks to be run by PerfKitBenchmarker.
    String benchmarks = System.getProperty('benchmarks', 'beam_integration_benchmark')

    // If beam is not "prebuilt" then PerfKitBenchmarker runs the build task before running the tests.
    String beamPrebuilt = System.getProperty('beamPrebuilt', 'true')

    // Beam's sdk to be used by PerfKitBenchmarker.
    String beamSdk = System.getProperty('beamSdk', 'java')

    // Timeout (in seconds) after which PerfKitBenchmarker will stop executing the benchmark (and will fail).
    String timeout = System.getProperty('itTimeout', '1200')

    // Path to kubernetes configuration file.
    String kubeconfig = System.getProperty('kubeconfig', System.getProperty('user.home') + '/.kube/config')

    // Path to kubernetes executable.
    String kubectl = System.getProperty('kubectl', 'kubectl')

    // Paths to files with kubernetes infrastructure to setup before the test runs.
    // PerfKitBenchmarker will have trouble reading 'null' path. It expects empty string if no scripts are expected.
    String kubernetesScripts = System.getProperty('kubernetesScripts', '')

    // Path to file with 'dynamic' and 'static' pipeline options.
    // that will be appended by PerfKitBenchmarker to the test running command.
    // PerfKitBenchmarker will have trouble reading 'null' path. It expects empty string if no config file is expected.
    String optionsConfigFile = System.getProperty('beamITOptions', '')

    // Any additional properties to be appended to benchmark execution command.
    String extraProperties = System.getProperty('beamExtraProperties', '')

    // Runner which will be used for running the tests. Possible values: dataflow/direct.
    // PerfKitBenchmarker will have trouble reading 'null' value. It expects empty string if no config file is expected.
    String runner = System.getProperty('integrationTestRunner', '')

    // Filesystem which will be used for running the tests. Possible values: hdfs.
    // if not specified runner's local filesystem will be used.
    String filesystem = System.getProperty('filesystem')

    /* Always required properties: */

    // Pipeline options to be used by the tested pipeline.
    String integrationTestPipelineOptions = System.getProperty('integrationTestPipelineOptions')

    // Fully qualified name of the test to be run, eg:
    // 'org.apache.beam.sdks.java.io.jdbc.JdbcIOIT'.
    String integrationTest = System.getProperty('integrationTest')

    // Relative path to module where the test is, eg. 'sdks/java/io/jdbc.
    String itModule = System.getProperty('itModule')
  }

  // A class defining the set of configurable properties accepted by containerImageName.
  class ContainerImageNameConfiguration {
    String root = null // Sets the docker repository root (optional).
    String name = null // Sets the short container image name, such as "go" (required).
    String tag = null // Sets the image tag (optional).
  }

  // A class defining the configuration for PortableValidatesRunner.
  class PortableValidatesRunnerConfiguration {
    // Task name for validate runner case.
    String name = 'validatesPortableRunner'
    // Fully qualified JobServerClass name to use.
    String jobServerDriver
    // A string representing the jobServer Configuration.
    String jobServerConfig
    // Number of parallel test runs.
    Integer numParallelTests = 1
    // Extra options to pass to TestPipeline
    String[] pipelineOpts = []
    // Spin up the Harness inside a DOCKER container
    Environment environment = Environment.DOCKER
    // Categories for tests to run.
    Closure testCategories = {
      includeCategories 'org.apache.beam.sdk.testing.ValidatesRunner'
      // Use the following to include / exclude categories:
      // includeCategories 'org.apache.beam.sdk.testing.ValidatesRunner'
      // excludeCategories 'org.apache.beam.sdk.testing.FlattenWithHeterogeneousCoders'
    }
    // Configuration for the classpath when running the test.
    Configuration testClasspathConfiguration

    enum Environment {
      DOCKER,   // Docker-based Harness execution
      PROCESS,  // Process-based Harness execution
      EMBEDDED, // Execute directly inside the execution engine (testing only)
    }
  }

  def isRelease(Project project) {
    return project.hasProperty('isRelease')
  }

  void apply(Project project) {

    /** ***********************************************************************************************/
    // Apply common properties/repositories and tasks to all projects.

    project.group = 'com.linkedin.beam'

    // Automatically use the official release version if we are performing a release
    // otherwise append '-SNAPSHOT'
<<<<<<< HEAD
=======
    project.version = '2.12.0'
>>>>>>> c0f20401
    if (!isRelease(project)) {
      project.version += '-SNAPSHOT'
    }

    project.apply plugin: 'org.apache.beam.jenkins'

    // Register all Beam repositories and configuration tweaks
    Repositories.register(project)

    // Apply a plugin which enables configuring projects imported into Intellij.
    project.apply plugin: "idea"

    // Provide code coverage
    // TODO: Should this only apply to Java projects?
    project.apply plugin: "jacoco"
    project.gradle.taskGraph.whenReady { graph ->
      // Disable jacoco unless report requested such that task outputs can be properly cached.
      // https://discuss.gradle.org/t/do-not-cache-if-condition-matched-jacoco-agent-configured-with-append-true-satisfied/23504
      def enabled = graph.allTasks.any { it instanceof JacocoReport || it.name.contains("javaPreCommit") }
      project.tasks.withType(Test) { jacoco.enabled = enabled }
    }

    // Apply a plugin which provides tasks for dependency / property / task reports.
    // See https://docs.gradle.org/current/userguide/project_reports_plugin.html
    // for further details. This is typically very useful to look at the "htmlDependencyReport"
    // when attempting to resolve dependency issues.
    project.apply plugin: "project-report"

    // Apply a plugin which fails the build if there is a dependency on a transitive
    // non-declared dependency, since these can break users (as in BEAM-6558)
    //
    // Though this is Java-specific, it is required to be applied to the root
    // project due to implemeentation-details of the plugin. It can be enabled/disabled
    // via JavaNatureConfiguration per project. It is disabled by default until we can
    // make all of our deps good.
    project.apply plugin: "ca.cutterslade.analyze"

    // Adds a taskTree task that prints task dependency tree report to the console.
    // Useful for investigating build issues.
    // See: https://github.com/dorongold/gradle-task-tree
    project.apply plugin: "com.dorongold.task-tree"
    project.taskTree { noRepeat = true }

    /** ***********************************************************************************************/
    // Define and export a map dependencies shared across multiple sub-projects.
    //
    // Example usage:
    // configuration {
    //   shadow library.java.avro
    //   shadowTest library.java.junit
    // }

    // These versions are defined here because they represent
    // a dependency version which should match across multiple
    // Maven artifacts.
    def generated_grpc_beta_version = "0.44.0"
    def generated_grpc_ga_version = "1.43.0"
    def google_cloud_bigdataoss_version = "1.9.13"
    def google_cloud_spanner_version = "1.6.0"
    def google_clients_version = "1.27.0"
    def google_auth_version = "0.12.0"
    def grpc_version = "1.17.1"
    def protobuf_version = "3.6.0"
    def guava_version = "20.0"
    def netty_version = "4.1.30.Final"
    def proto_google_common_protos_version = "1.12.0"
    def hamcrest_version = "1.3"
    def hadoop_version = "2.7.3"
    def jackson_version = "2.9.8"
    def spark_version = "2.3.2"
    def nemo_version = "0.1"
    def apex_core_version = "3.7.0"
    def apex_malhar_version = "3.4.0"
    def postgres_version = "42.2.2"
    def jaxb_api_version = "2.2.12"
    def kafka_version = "1.0.0"
    def quickcheck_version = "0.8"
    def google_cloud_core_version = "1.61.0"
    def cassandra_driver_version = "3.6.0"

    // A map of maps containing common libraries used per language. To use:
    // dependencies {
    //   shadow library.java.slf4j_api
    // }
    project.ext.library = [
      java : [
        activemq_amqp                               : "org.apache.activemq:activemq-amqp:5.13.1",
        activemq_broker                             : "org.apache.activemq:activemq-broker:5.13.1",
        activemq_client                             : "org.apache.activemq:activemq-client:5.13.1",
        activemq_jaas                               : "org.apache.activemq:activemq-jaas:5.13.1",
        activemq_junit                              : "org.apache.activemq.tooling:activemq-junit:5.13.1",
        activemq_kahadb_store                       : "org.apache.activemq:activemq-kahadb-store:5.13.1",
        activemq_mqtt                               : "org.apache.activemq:activemq-mqtt:5.13.1",
        antlr                                       : "org.antlr:antlr4:4.7",
        antlr_runtime                               : "org.antlr:antlr4-runtime:4.7",
        apex_common                                 : "org.apache.apex:apex-common:$apex_core_version",
        apex_engine                                 : "org.apache.apex:apex-engine:$apex_core_version",
        args4j                                      : "args4j:args4j:2.33",
        avro                                        : "org.apache.avro:avro:1.8.2",
        avro_tests                                  : "org.apache.avro:avro:1.8.2:tests",
        bigdataoss_gcsio                            : "com.google.cloud.bigdataoss:gcsio:$google_cloud_bigdataoss_version",
        bigdataoss_util                             : "com.google.cloud.bigdataoss:util:$google_cloud_bigdataoss_version",
        bigtable_client_core                        : "com.google.cloud.bigtable:bigtable-client-core:1.8.0",
        bigtable_protos                             : "com.google.api.grpc:grpc-google-cloud-bigtable-v2:$generated_grpc_beta_version",
        byte_buddy                                  : "net.bytebuddy:byte-buddy:1.9.3",
        cassandra_driver_core                       : "com.datastax.cassandra:cassandra-driver-core:$cassandra_driver_version",
        cassandra_driver_mapping                    : "com.datastax.cassandra:cassandra-driver-mapping:$cassandra_driver_version",
        commons_codec                               : "commons-codec:commons-codec:1.10",
        commons_compress                            : "org.apache.commons:commons-compress:1.18",
        commons_csv                                 : "org.apache.commons:commons-csv:1.4",
        commons_io_1x                               : "commons-io:commons-io:1.3.2",
        commons_io_2x                               : "commons-io:commons-io:2.5",
        commons_lang3                               : "org.apache.commons:commons-lang3:3.6",
        commons_math3                               : "org.apache.commons:commons-math3:3.6.1",
        datastore_v1_proto_client                   : "com.google.cloud.datastore:datastore-v1-proto-client:1.6.0",
        datastore_v1_protos                         : "com.google.api.grpc:proto-google-cloud-datastore-v1:$generated_grpc_beta_version",
        error_prone_annotations                     : "com.google.errorprone:error_prone_annotations:2.0.15",
        gax_grpc                                    : "com.google.api:gax-grpc:1.38.0",
        google_api_client                           : "com.google.api-client:google-api-client:$google_clients_version",
        google_api_client_jackson2                  : "com.google.api-client:google-api-client-jackson2:$google_clients_version",
        google_api_client_java6                     : "com.google.api-client:google-api-client-java6:$google_clients_version",
        google_api_common                           : "com.google.api:api-common:1.7.0",
        google_api_services_bigquery                : "com.google.apis:google-api-services-bigquery:v2-rev20181104-$google_clients_version",
        google_api_services_clouddebugger           : "com.google.apis:google-api-services-clouddebugger:v2-rev20180801-$google_clients_version",
        google_api_services_cloudresourcemanager    : "com.google.apis:google-api-services-cloudresourcemanager:v1-rev20181015-$google_clients_version",
        google_api_services_dataflow                : "com.google.apis:google-api-services-dataflow:v1b3-rev20190131-$google_clients_version",
        google_api_services_pubsub                  : "com.google.apis:google-api-services-pubsub:v1-rev20181105-$google_clients_version",
        google_api_services_storage                 : "com.google.apis:google-api-services-storage:v1-rev20181013-$google_clients_version",
        google_auth_library_credentials             : "com.google.auth:google-auth-library-credentials:$google_auth_version",
        google_auth_library_oauth2_http             : "com.google.auth:google-auth-library-oauth2-http:$google_auth_version",
        google_cloud_bigquery                       : "com.google.cloud:google-cloud-bigquery:$google_clients_version",
        google_cloud_bigquery_storage               : "com.google.cloud:google-cloud-bigquerystorage:0.79.0-alpha",
        google_cloud_bigquery_storage_proto         : "com.google.api.grpc:proto-google-cloud-bigquerystorage-v1beta1:$generated_grpc_beta_version",
        google_cloud_core                           : "com.google.cloud:google-cloud-core:$google_cloud_core_version",
        google_cloud_core_grpc                      : "com.google.cloud:google-cloud-core-grpc:$google_cloud_core_version",
        google_cloud_dataflow_java_proto_library_all: "com.google.cloud.dataflow:google-cloud-dataflow-java-proto-library-all:0.5.160304",
        google_cloud_spanner                        : "com.google.cloud:google-cloud-spanner:$google_cloud_spanner_version",
        google_http_client                          : "com.google.http-client:google-http-client:$google_clients_version",
        google_http_client_jackson                  : "com.google.http-client:google-http-client-jackson:$google_clients_version",
        google_http_client_jackson2                 : "com.google.http-client:google-http-client-jackson2:$google_clients_version",
        google_http_client_protobuf                 : "com.google.http-client:google-http-client-protobuf:$google_clients_version",
        google_oauth_client                         : "com.google.oauth-client:google-oauth-client:$google_clients_version",
        google_oauth_client_java6                   : "com.google.oauth-client:google-oauth-client-java6:$google_clients_version",
        grpc_all                                    : "io.grpc:grpc-all:$grpc_version",
        grpc_auth                                   : "io.grpc:grpc-auth:$grpc_version",
        grpc_core                                   : "io.grpc:grpc-core:$grpc_version",
        grpc_google_cloud_pubsub_v1                 : "com.google.api.grpc:grpc-google-cloud-pubsub-v1:$generated_grpc_ga_version",
        grpc_protobuf                               : "io.grpc:grpc-protobuf:$grpc_version",
        grpc_protobuf_lite                          : "io.grpc:grpc-protobuf-lite:$grpc_version",
        grpc_netty                                  : "io.grpc:grpc-netty:$grpc_version",
        grpc_stub                                   : "io.grpc:grpc-stub:$grpc_version",
        guava                                       : "com.google.guava:guava:$guava_version",
        guava_testlib                               : "com.google.guava:guava-testlib:$guava_version",
        hadoop_client                               : "org.apache.hadoop:hadoop-client:$hadoop_version",
        hadoop_common                               : "org.apache.hadoop:hadoop-common:$hadoop_version",
        hadoop_mapreduce_client_core                : "org.apache.hadoop:hadoop-mapreduce-client-core:$hadoop_version",
        hadoop_minicluster                          : "org.apache.hadoop:hadoop-minicluster:$hadoop_version",
        hadoop_hdfs                                 : "org.apache.hadoop:hadoop-hdfs:$hadoop_version",
        hadoop_hdfs_tests                           : "org.apache.hadoop:hadoop-hdfs:$hadoop_version:tests",
        hamcrest_core                               : "org.hamcrest:hamcrest-core:$hamcrest_version",
        hamcrest_library                            : "org.hamcrest:hamcrest-library:$hamcrest_version",
        jackson_annotations                         : "com.fasterxml.jackson.core:jackson-annotations:$jackson_version",
        jackson_core                                : "com.fasterxml.jackson.core:jackson-core:$jackson_version",
        jackson_databind                            : "com.fasterxml.jackson.core:jackson-databind:$jackson_version",
        jackson_dataformat_cbor                     : "com.fasterxml.jackson.dataformat:jackson-dataformat-cbor:$jackson_version",
        jackson_dataformat_yaml                     : "com.fasterxml.jackson.dataformat:jackson-dataformat-yaml:$jackson_version",
        jackson_datatype_joda                       : "com.fasterxml.jackson.datatype:jackson-datatype-joda:$jackson_version",
        jackson_module_scala                        : "com.fasterxml.jackson.module:jackson-module-scala_2.11:$jackson_version",
        jaxb_api                                    : "javax.xml.bind:jaxb-api:$jaxb_api_version",
        joda_time                                   : "joda-time:joda-time:2.4",
        junit                                       : "junit:junit:4.13-beta-1",
        kafka_2_11                                  : "org.apache.kafka:kafka_2.11:$kafka_version",
        kafka_clients                               : "org.apache.kafka:kafka-clients:$kafka_version",
        malhar_library                              : "org.apache.apex:malhar-library:$apex_malhar_version",
        mockito_core                                : "org.mockito:mockito-core:1.10.19",
        nemo_compiler_frontend_beam                 : "org.apache.nemo:nemo-compiler-frontend-beam:$nemo_version",
        netty_handler                               : "io.netty:netty-handler:$netty_version",
        netty_tcnative_boringssl_static             : "io.netty:netty-tcnative-boringssl-static:2.0.17.Final",
        netty_transport_native_epoll                : "io.netty:netty-transport-native-epoll:$netty_version",
        postgres                                    : "org.postgresql:postgresql:$postgres_version",
        powermock                                   : "org.powermock:powermock-mockito-release-full:1.6.4",
        protobuf_java                               : "com.google.protobuf:protobuf-java:$protobuf_version",
        protobuf_java_util                          : "com.google.protobuf:protobuf-java-util:$protobuf_version",
        proto_google_cloud_pubsub_v1                : "com.google.api.grpc:proto-google-cloud-pubsub-v1:$generated_grpc_ga_version",
        proto_google_cloud_spanner_admin_database_v1: "com.google.api.grpc:proto-google-cloud-spanner-admin-database-v1:$google_cloud_spanner_version",
        proto_google_common_protos                  : "com.google.api.grpc:proto-google-common-protos:$proto_google_common_protos_version",
        slf4j_api                                   : "org.slf4j:slf4j-api:1.7.25",
        slf4j_simple                                : "org.slf4j:slf4j-simple:1.7.25",
        slf4j_jdk14                                 : "org.slf4j:slf4j-jdk14:1.7.25",
        slf4j_log4j12                               : "org.slf4j:slf4j-log4j12:1.7.25",
        snappy_java                                 : "org.xerial.snappy:snappy-java:1.1.4",
        spark_core                                  : "org.apache.spark:spark-core_2.11:$spark_version",
        spark_network_common                        : "org.apache.spark:spark-network-common_2.11:$spark_version",
        spark_streaming                             : "org.apache.spark:spark-streaming_2.11:$spark_version",
        stax2_api                                   : "org.codehaus.woodstox:stax2-api:3.1.4",
        vendored_grpc_1_13_1                        : "org.apache.beam:beam-vendor-grpc-1_13_1:0.2",
        vendored_guava_20_0                         : "org.apache.beam:beam-vendor-guava-20_0:0.1",
        woodstox_core_asl                           : "org.codehaus.woodstox:woodstox-core-asl:4.4.1",
        zstd_jni                                    : "com.github.luben:zstd-jni:1.3.8-3",
        quickcheck_core                             : "com.pholser:junit-quickcheck-core:$quickcheck_version",
      ],
      groovy: [
        groovy_all: "org.codehaus.groovy:groovy-all:2.4.13",
      ],
      // For generating pom.xml from archetypes.
      maven: [
        maven_compiler_plugin: "maven-plugins:maven-compiler-plugin:3.7.0",
        maven_exec_plugin    : "maven-plugins:maven-exec-plugin:1.6.0",
        maven_jar_plugin     : "maven-plugins:maven-jar-plugin:3.0.2",
        maven_shade_plugin   : "maven-plugins:maven-shade-plugin:3.1.0",
        maven_surefire_plugin: "maven-plugins:maven-surefire-plugin:2.21.0",
      ],
    ]

    /** ***********************************************************************************************/

    // Returns a string representing the relocated path to be used with the shadow plugin when
    // given a suffix such as "com.google.common".
    project.ext.getJavaRelocatedPath = { String suffix ->
      return ("org.apache.beam.repackaged."
              + project.name.replace("-", "_")
              + "."
              + suffix)
    }

    // By default if there is at least one include rule then all included dependencies must be specified.
    // This overrides the default behavior of include all if no includes are specified.
    // See details here:
    // https://github.com/johnrengelman/shadow/blob/98191096a94674245c7b3e63975df9e14f67074e/src/main/groovy/com/github/jengelman/gradle/plugins/shadow/internal/DefaultDependencyFilter.groovy#L123
    project.ext.DEFAULT_SHADOW_CLOSURE = {
      dependencies {
        include(dependency(project.library.java.guava))
      }
      // guava uses the com.google.common and com.google.thirdparty package namespaces
      relocate("com.google.common", project.getJavaRelocatedPath("com.google.common")) {
        // com.google.common is too generic, need to exclude guava-testlib
        exclude "com.google.common.collect.testing.**"
        exclude "com.google.common.escape.testing.**"
        exclude "com.google.common.testing.**"
        exclude "com.google.common.util.concurrent.testing.**"
      }
      relocate "com.google.thirdparty", project.getJavaRelocatedPath("com.google.thirdparty")
    }

    project.ext.repositories = {
      maven {
        name "testPublicationLocal"
        url "file://${project.rootProject.projectDir}/testPublication/"
      }
      maven {
        url(project.properties['distMgmtSnapshotsUrl'] ?: isRelease(project)
                ? 'https://repository.apache.org/service/local/staging/deploy/maven2'
                : 'https://repository.apache.org/content/repositories/snapshots')

        // We attempt to find and load credentials from ~/.m2/settings.xml file that a user
        // has configured with the Apache release and snapshot staging credentials.
        // <settings>
        //   <servers>
        //     <server>
        //       <id>apache.releases.https</id>
        //       <username>USER_TOKEN</username>
        //       <password>PASS_TOKEN</password>
        //     </server>
        //     <server>
        //       <id>apache.snapshots.https</id>
        //       <username>USER_TOKEN</username>
        //       <password>PASS_TOKEN</password>
        //     </server>
        //   </servers>
        // </settings>
        def settingsXml = new File(System.getProperty('user.home'), '.m2/settings.xml')
        if (settingsXml.exists()) {
          def serverId = (project.properties['distMgmtServerId'] ?: isRelease(project)
                  ? 'apache.releases.https' : 'apache.snapshots.https')
          def m2SettingCreds = new XmlSlurper().parse(settingsXml).servers.server.find { server -> serverId.equals(server.id.text()) }
          if (m2SettingCreds) {
            credentials {
              username m2SettingCreds.username.text()
              password m2SettingCreds.password.text()
            }
          }
        }
      }
    }

    // Configures a project with a default set of plugins that should apply to all Java projects.
    //
    // Users should invoke this method using Groovy map syntax. For example:
    // applyJavaNature(javaVersion: 1.8)
    //
    // See JavaNatureConfiguration for the set of accepted properties.
    //
    // The following plugins are enabled:
    //  * java
    //  * maven
    //  * net.ltgt.apt (plugin to configure annotation processing tool)
    //  * propdeps (provide optional and provided dependency configurations)
    //  * propdeps-maven
    //  * propdeps-idea
    //  * checkstyle
    //  * findbugs
    //  * shadow
    //  * com.diffplug.gradle.spotless (code style plugin)
    //
    // Dependency Management for Java Projects
    // ---------------------------------------
    //
    // By default, the shadow plugin is enabled to perform shading of commonly found dependencies.
    // Because of this it is important that dependencies are added to the correct configuration.
    // Dependencies should fall into one of these four configurations:
    //  * compile     - Required during compilation or runtime of the main source set.
    //                  This configuration represents all dependencies that much also be shaded away
    //                  otherwise the generated Maven pom will be missing this dependency.
    //  * shadow      - Required during compilation or runtime of the main source set.
    //                  Will become a runtime dependency of the generated Maven pom.
    //  * testCompile - Required during compilation or runtime of the test source set.
    //                  This must be shaded away in the shaded test jar.
    //  * shadowTest  - Required during compilation or runtime of the test source set.
    //                  TODO: Figure out whether this should be a test scope dependency
    //                  of the generated Maven pom.
    //
    // When creating a cross-project dependency between two Java projects, one should only rely on the shaded configurations.
    // This allows for compilation/test execution to occur against the final artifact that will be provided to users.
    // This is by done by referencing the "shadow" or "shadowTest" configuration as so:
    //   dependencies {
    //     shadow project(path: "other:java:project1", configuration: "shadow")
    //     shadowTest project(path: "other:java:project2", configuration: "shadowTest")
    //   }
    // This will ensure the correct set of transitive dependencies from those projects are correctly added to the
    // main and test source set runtimes.

    project.ext.applyJavaNature = {
      // Use the implicit it parameter of the closure to handle zero argument or one argument map calls.
      JavaNatureConfiguration configuration = it ? it as JavaNatureConfiguration : new JavaNatureConfiguration()
      if (!configuration.shadowClosure) {
        configuration.shadowClosure = project.DEFAULT_SHADOW_CLOSURE
      }

      project.apply plugin: "java"

      // Configure the Java compiler source language and target compatibility levels. Also ensure that
      // we configure the Java compiler to use UTF-8.
      project.sourceCompatibility = configuration.javaVersion
      project.targetCompatibility = configuration.javaVersion

      def defaultLintSuppressions = [
        'options',
        'cast',
        // https://bugs.openjdk.java.net/browse/JDK-8190452
        'classfile',
        'deprecation',
        'fallthrough',
        'processing',
        'rawtypes',
        'serial',
        'try',
        'unchecked',
        'varargs',
      ]

      project.tasks.withType(JavaCompile) {
        options.encoding = "UTF-8"
        // As we want to add '-Xlint:-deprecation' we intentionally remove '-Xlint:deprecation' from compilerArgs here,
        // as intellij is adding this, see https://youtrack.jetbrains.com/issue/IDEA-196615
        options.compilerArgs -= ["-Xlint:deprecation"]
        options.compilerArgs += ([
          '-parameters',
          '-Xlint:all',
          '-Werror',
          '-XepDisableWarningsInGeneratedCode',
          '-XepExcludedPaths:(.*/)?(build/generated-src|build/generated.*avro-java|build/generated)/.*',
          '-Xep:MutableConstantField:OFF' // Guava's immutable collections cannot appear on API surface.
        ]
        + (defaultLintSuppressions + configuration.disableLintWarnings).collect { "-Xlint:-${it}" })
      }

      // Configure the default test tasks set of tests executed
      // to match the equivalent set that is executed by the maven-surefire-plugin.
      // See http://maven.apache.org/components/surefire/maven-surefire-plugin/test-mojo.html
      project.test {
        include "**/Test*.class"
        include "**/*Test.class"
        include "**/*Tests.class"
        include "**/*TestCase.class"
      }

      project.tasks.withType(Test) {
        // Configure all test tasks to use JUnit
        useJUnit {}
        // default maxHeapSize on gradle 5 is 512m, lets increase to handle more demanding tests
        maxHeapSize = '2g'
      }

      // Ensure that tests are packaged and part of the artifact set.
      project.task('packageTests', type: Jar) {
        classifier = 'tests-unshaded'
        from project.sourceSets.test.output
      }
      project.artifacts.archives project.packageTests

      // Configures annotation processing for commonly used annotation processors
      // across all Java projects.
      project.apply plugin: "net.ltgt.apt"
      // let idea apt plugin handle the ide integration
      project.apply plugin: "net.ltgt.apt-idea"
      project.dependencies {
        // Note that these plugins specifically use the compileOnly and testCompileOnly
        // configurations because they are never required to be shaded or become a
        // dependency of the output.
        def auto_value = "com.google.auto.value:auto-value:1.6.3"
        def auto_value_annotations = "com.google.auto.value:auto-value-annotations:1.6.3"
        def auto_service = "com.google.auto.service:auto-service:1.0-rc2"

        compileOnly auto_value_annotations
        testCompileOnly auto_value_annotations
        annotationProcessor auto_value
        testAnnotationProcessor auto_value

        compileOnly auto_service
        testCompileOnly auto_service
        annotationProcessor auto_service
        testAnnotationProcessor auto_service

        // These dependencies are needed to avoid error-prone warnings on package-info.java files,
        // also to include the annotations to suppress warnings.
        //
        // findbugs-annotations artifact is licensed under LGPL and cannot be included in the
        // Apache Beam distribution, but may be relied on during build.
        // See: https://www.apache.org/legal/resolved.html#prohibited
        def findbugs_annotations = "com.google.code.findbugs:annotations:3.0.1"
        compileOnly findbugs_annotations
        testCompileOnly findbugs_annotations
        annotationProcessor findbugs_annotations
        testAnnotationProcessor findbugs_annotations
      }

      // Add the optional and provided configurations for dependencies
      // TODO: Either remove these plugins and find another way to generate the Maven poms
      // with the correct dependency scopes configured.
      project.apply plugin: 'propdeps'
      project.apply plugin: 'propdeps-maven'
      project.apply plugin: 'propdeps-idea'

      // Configures a checkstyle plugin enforcing a set of rules and also allows for a set of
      // suppressions.
      project.apply plugin: 'checkstyle'
      project.tasks.withType(Checkstyle) {
        configFile = project.project(":").file("sdks/java/build-tools/src/main/resources/beam/checkstyle.xml")
        configProperties = ["checkstyle.suppressions.file": project.project(":").file("sdks/java/build-tools/src/main/resources/beam/suppressions.xml")]
        showViolations = true
        maxErrors = 0
      }
      project.checkstyle { toolVersion = "8.7" }

      // Configures javadoc plugin and ensure check runs javadoc.
      project.tasks.withType(Javadoc) { options.encoding = 'UTF-8' }
      project.check.dependsOn project.javadoc

      // Apply the eclipse and apt-eclipse plugins.  This adds the "eclipse" task and
      // connects the apt-eclipse plugin to update the eclipse project files
      // with the instructions needed to run apt within eclipse to handle the AutoValue
      // and additional annotations
      project.apply plugin: 'eclipse'
      project.apply plugin: "net.ltgt.apt-eclipse"

      // Enables a plugin which can apply code formatting to source.
      // TODO(https://issues.apache.org/jira/browse/BEAM-4394): Should this plugin be enabled for all projects?
      project.apply plugin: "com.diffplug.gradle.spotless"

      // Spotless can be removed from the 'check' task by passing -PdisableSpotlessCheck=true on the Gradle
      // command-line. This is useful for pre-commit which runs spotless separately.
      def disableSpotlessCheck = project.hasProperty('disableSpotlessCheck') &&
              project.disableSpotlessCheck == 'true'
      project.spotless {
        enforceCheck !disableSpotlessCheck
        java {
          licenseHeader javaLicenseHeader
          googleJavaFormat('1.7')
          target project.fileTree(project.projectDir) {
            include '**/*.java'
            exclude '**/archetype-resources/src/**'
            exclude '**/build/generated/**'
            exclude '**/build/generated-src/**'
            exclude '**/build/generated-*-avro-*/**'
          }
        }
      }

      // Enables a plugin which performs code analysis for common bugs.
      // This plugin is configured to only analyze the "main" source set.
      if (configuration.enableFindbugs) {
        project.apply plugin: 'findbugs'
        project.findbugs {
          excludeFilter = project.rootProject.file('sdks/java/build-tools/src/main/resources/beam/findbugs-filter.xml')
          sourceSets = [sourceSets.main]
        }
        project.tasks.withType(FindBugs) {
          reports {
            html.enabled = !project.jenkins.isCIBuild
            xml.enabled = project.jenkins.isCIBuild
          }
        }
      }

      if (configuration.enableStrictDependencies) {
        project.tasks.analyzeClassesDependencies.enabled = true
        project.tasks.analyzeDependencies.enabled = true
        project.tasks.analyzeTestClassesDependencies.enabled = false
      } else {
        project.tasks.analyzeClassesDependencies.enabled = false
        project.tasks.analyzeTestClassesDependencies.enabled = false
        project.tasks.analyzeDependencies.enabled = false
      }

      // Enable errorprone static analysis
      project.apply plugin: 'net.ltgt.errorprone'

      project.configurations.errorprone { resolutionStrategy.force 'com.google.errorprone:error_prone_core:2.3.1' }

      // Enables a plugin which can perform shading of classes. See the general comments
      // above about dependency management for Java projects and how the shadow plugin
      // is expected to be used for the different Gradle configurations.
      //
      // TODO: Enforce all relocations are always performed to:
      // getJavaRelocatedPath(package_suffix) where package_suffix is something like "com.google.commmon"
      project.apply plugin: 'com.github.johnrengelman.shadow'

      // Create a new configuration 'shadowTest' like 'shadow' for the test scope
      project.configurations {
        shadow { description = "Dependencies for shaded source set 'main'" }
        compile.extendsFrom shadow
        shadowTest {
          description = "Dependencies for shaded source set 'test'"
          extendsFrom shadow
        }
        testCompile.extendsFrom shadowTest
      }

      project.jar {
        classifier = "unshaded"
        zip64 true
      }

      // Always configure the shadowJar classifier and merge service files.
      project.shadowJar({
        classifier = null
        mergeServiceFiles()
        zip64 true
        into("META-INF/") {
          from "${project.rootProject.projectDir}/LICENSE"
          from "${project.rootProject.projectDir}/NOTICE"
        }
      } << configuration.shadowClosure)

      // Always configure the shadowTestJar classifier and merge service files.
      project.task('shadowTestJar', type: ShadowJar, {
        group = "Shadow"
        description = "Create a combined JAR of project and test dependencies"
        classifier = "tests"
        from project.sourceSets.test.output
        configurations = [
          project.configurations.testRuntime
        ]
        zip64 true
        exclude "META-INF/INDEX.LIST"
        exclude "META-INF/*.SF"
        exclude "META-INF/*.DSA"
        exclude "META-INF/*.RSA"
      } << configuration.shadowClosure)

      // Ensure that shaded jar and test-jar are part of the their own configuration artifact sets
      project.artifacts.shadow project.shadowJar
      project.artifacts.shadowTest project.shadowTestJar

      if (configuration.testShadowJar) {
        // Use a configuration and dependency set which represents the execution classpath using shaded artifacts for tests.
        project.configurations { shadowTestRuntimeClasspath }

        project.dependencies {
          shadowTestRuntimeClasspath it.project(path: project.path, configuration: "shadowTest")
          shadowTestRuntimeClasspath it.project(path: project.path, configuration: "provided")
        }

        project.test { classpath = project.configurations.shadowTestRuntimeClasspath }
      }

      if (configuration.validateShadowJar) {
        project.task('validateShadedJarDoesntLeakNonProjectClasses', dependsOn: 'shadowJar') {
          ext.outFile = project.file("${project.reportsDir}/${name}.out")
          inputs.files project.configurations.shadow.artifacts.files
          outputs.files outFile
          doLast {
            project.configurations.shadow.artifacts.files.each {
              FileTree exposedClasses = project.zipTree(it).matching {
                include "**/*.class"
                // BEAM-5919: Exclude paths for Java 9 multi-release jars.
                exclude "META-INF/versions/*/module-info.class"
                configuration.shadowJarValidationExcludes.each {
                  exclude "$it"
                  exclude "META-INF/versions/*/$it"
                }
              }
              outFile.text = exposedClasses.files
              if (exposedClasses.files) {
                throw new GradleException("$it exposed classes outside of ${configuration.shadowJarValidationExcludes}: ${exposedClasses.files}")
              }
            }
          }
        }
        project.tasks.check.dependsOn project.tasks.validateShadedJarDoesntLeakNonProjectClasses
      }

      project.ext.includeInJavaBom = configuration.publish
      project.ext.exportJavadoc = configuration.exportJavadoc

      if ((isRelease(project) || project.hasProperty('publishing')) &&
      configuration.publish) {
        project.apply plugin: "maven-publish"

        // Create a task which emulates the maven-archiver plugin in generating a
        // pom.properties file.
        def pomPropertiesFile = "${project.buildDir}/publications/mavenJava/pom.properties"
        project.task('generatePomPropertiesFileForMavenJavaPublication') {
          outputs.file "${pomPropertiesFile}"
          doLast {
            new File("${pomPropertiesFile}").text =
                    """version=${project.version}
                       groupId=${project.group}
                       artifactId=${project.name}"""
          }
        }

        // Have the shaded include both the generate pom.xml and its properties file
        // emulating the behavior of the maven-archiver plugin.
        project.shadowJar {
          def pomFile = "${project.buildDir}/publications/mavenJava/pom-default.xml"

          // Validate that the artifacts exist before copying them into the jar.
          doFirst {
            if (!project.file("${pomFile}").exists()) {
              throw new GradleException("Expected ${pomFile} to have been generated by the 'generatePomFileForMavenJavaPublication' task.")
            }
            if (!project.file("${pomPropertiesFile}").exists()) {
              throw new GradleException("Expected ${pomPropertiesFile} to have been generated by the 'generatePomPropertiesFileForMavenJavaPublication' task.")
            }
          }

          dependsOn 'generatePomFileForMavenJavaPublication'
          into("META-INF/maven/${project.group}/${project.name}") {
            from "${pomFile}"
            rename('.*', 'pom.xml')
          }

          dependsOn project.generatePomPropertiesFileForMavenJavaPublication
          into("META-INF/maven/${project.group}/${project.name}") { from "${pomPropertiesFile}" }
        }

        // Only build artifacts for archives if we are publishing
        project.artifacts.archives project.shadowJar
        project.artifacts.archives project.shadowTestJar

        project.task('sourcesJar', type: Jar) {
          from project.sourceSets.main.allSource
          classifier = 'sources'
        }
        project.artifacts.archives project.sourcesJar

        project.task('testSourcesJar', type: Jar) {
          from project.sourceSets.test.allSource
          classifier = 'test-sources'
        }
        project.artifacts.archives project.testSourcesJar

        project.task('javadocJar', type: Jar, dependsOn: project.javadoc) {
          classifier = 'javadoc'
          from project.javadoc.destinationDir
        }
        project.artifacts.archives project.javadocJar

        project.publishing {
          repositories project.ext.repositories

          publications {
            mavenJava(MavenPublication) {
              artifact project.shadowJar
              artifact project.shadowTestJar
              artifact project.sourcesJar
              artifact project.testSourcesJar
              artifact project.javadocJar

              pom {
                name = project.description
                if (project.hasProperty("summary")) {
                  description = project.summary
                }
                url = "http://beam.apache.org"
                inceptionYear = "2016"
                licenses {
                  license {
                    name = "Apache License, Version 2.0"
                    url = "http://www.apache.org/licenses/LICENSE-2.0.txt"
                    distribution = "repo"
                  }
                }
                scm {
                  connection = "scm:git:https://gitbox.apache.org/repos/asf/beam.git"
                  developerConnection = "scm:git:https://gitbox.apache.org/repos/asf/beam.git"
                  url = "https://gitbox.apache.org/repos/asf?p=beam.git;a=summary"
                }
                issueManagement {
                  system = "jira"
                  url = "https://issues.apache.org/jira/browse/BEAM"
                }
                mailingLists {
                  mailingList {
                    name = "Beam Dev"
                    subscribe = "dev-subscribe@beam.apache.org"
                    unsubscribe = "dev-unsubscribe@beam.apache.org"
                    post = "dev@beam.apache.org"
                    archive = "http://www.mail-archive.com/dev%beam.apache.org"
                  }
                  mailingList {
                    name = "Beam User"
                    subscribe = "user-subscribe@beam.apache.org"
                    unsubscribe = "user-unsubscribe@beam.apache.org"
                    post = "user@beam.apache.org"
                    archive = "http://www.mail-archive.com/user%beam.apache.org"
                  }
                  mailingList {
                    name = "Beam Commits"
                    subscribe = "commits-subscribe@beam.apache.org"
                    unsubscribe = "commits-unsubscribe@beam.apache.org"
                    post = "commits@beam.apache.org"
                    archive = "http://www.mail-archive.com/commits%beam.apache.org"
                  }
                }
                developers {
                  developer {
                    name = "The Apache Beam Team"
                    email = "dev@beam.apache.org"
                    url = "http://beam.apache.org"
                    organization = "Apache Software Foundation"
                    organizationUrl = "http://www.apache.org"
                  }
                }
              }

              pom.withXml {
                def root = asNode()
                def dependenciesNode = root.appendNode('dependencies')
                def generateDependenciesFromConfiguration = { param ->
                  project.configurations."${param.configuration}".allDependencies.each {
                    def dependencyNode = dependenciesNode.appendNode('dependency')
                    dependencyNode.appendNode('groupId', it.group)
                    dependencyNode.appendNode('artifactId', it.name)
                    dependencyNode.appendNode('version', it.version)

                    dependencyNode.appendNode('scope', param.scope)

                    // Start with any exclusions that were added via configuration exclude rules.
                    // Then add all the exclusions that are specific to the dependency (if any
                    // were declared). Finally build the node that represents all exclusions.
                    def exclusions = []
                    exclusions += project.configurations."${param.configuration}".excludeRules
                    if (it.hasProperty('excludeRules')) {
                      exclusions += it.excludeRules
                    }
                    if (!exclusions.empty) {
                      def exclusionsNode = dependencyNode.appendNode('exclusions')
                      exclusions.each { exclude ->
                        def exclusionNode = exclusionsNode.appendNode('exclusion')
                        exclusionNode.appendNode('groupId', exclude.group)
                        exclusionNode.appendNode('artifactId', exclude.module)
                      }
                    }
                  }
                }

                // TODO: Should we use the runtime scope instead of the compile scope
                // which forces all our consumers to declare what they consume?
                generateDependenciesFromConfiguration(configuration: 'shadow', scope: 'compile')
                generateDependenciesFromConfiguration(configuration: 'provided', scope: 'provided')

                // NB: This must come after asNode() logic, as it seems asNode()
                // removes XML comments.
                // TODO: Load this from file?
                def elem = asElement()
                def hdr = elem.getOwnerDocument().createComment(
                        '''
  Licensed to the Apache Software Foundation (ASF) under one or more
  contributor license agreements.  See the NOTICE file distributed with
  this work for additional information regarding copyright ownership.
  The ASF licenses this file to You under the Apache License, Version 2.0
  (the "License"); you may not use this file except in compliance with
  the License.  You may obtain a copy of the License at
      http://www.apache.org/licenses/LICENSE-2.0
  Unless required by applicable law or agreed to in writing, software
  distributed under the License is distributed on an "AS IS" BASIS,
  WITHOUT WARRANTIES OR CONDITIONS OF ANY KIND, either express or implied.
  See the License for the specific language governing permissions and
  limitations under the License.
''')
                elem.insertBefore(hdr, elem.getFirstChild())
              }
            }
          }
        }
        // Only sign artifacts if we are performing a release
        if (isRelease(project) && !project.hasProperty('noSigning')) {
          project.apply plugin: "signing"
          project.signing {
            useGpgCmd()
            sign project.publishing.publications
          }
        }
      }

      // Ban these dependencies from all configurations
      project.configurations.all {
        // guava-jdk5 brings in classes which conflict with guava
        exclude group: "com.google.guava", module: "guava-jdk5"
        // Ban the usage of the JDK tools as a library as this is system dependent
        exclude group: "jdk.tools", module: "jdk.tools"
        // protobuf-lite duplicates classes which conflict with protobuf-java
        exclude group: "com.google.protobuf", module: "protobuf-lite"
        // Exclude these test dependencies because they bundle other common
        // test libraries classes causing version conflicts. Users should rely
        // on using the yyy-core package instead of the yyy-all package.
        exclude group: "org.hamcrest", module: "hamcrest-all"
        exclude group: "org.mockito", module: "mockito-all"
      }

      // Force usage of the libraries defined within our common set found in the root
      // build.gradle instead of using Gradles default dependency resolution mechanism
      // which chooses the latest version available.
      //
      // TODO: Figure out whether we should force all dependency conflict resolution
      // to occur in the "shadow" and "shadowTest" configurations.
      project.configurations.all { config ->
        // The "errorprone" configuration controls the classpath used by errorprone static analysis, which
        // has different dependencies than our project.
        if (config.getName() != "errorprone") {
          config.resolutionStrategy {
            force project.library.java.values()
          }
        }
      }
    }

    // When applied in a module's build.gradle file, this closure provides task for running
    // IO integration tests (manually, without PerfKitBenchmarker).
    project.ext.enableJavaPerformanceTesting = {

      // Use the implicit it parameter of the closure to handle zero argument or one argument map calls.
      // See: http://groovy-lang.org/closures.html#implicit-it
      JavaPerformanceTestConfiguration configuration = it ? it as JavaPerformanceTestConfiguration : new JavaPerformanceTestConfiguration()

      // Task for running integration tests
      project.task('integrationTest', type: Test) {

        // Disable Gradle cache (it should not be used because the IT's won't run).
        outputs.upToDateWhen { false }

        include "**/*IT.class"

        def pipelineOptionsString = configuration.integrationTestPipelineOptions
        if(pipelineOptionsString && configuration.runner?.equalsIgnoreCase('dataflow')) {
          project.evaluationDependsOn(":beam-runners-google-cloud-dataflow-java-legacy-worker")
          def allOptionsList = (new JsonSlurper()).parseText(pipelineOptionsString)
          def dataflowWorkerJar = project.findProperty('dataflowWorkerJar') ?:
                  project.project(":beam-runners-google-cloud-dataflow-java-legacy-worker").shadowJar.archivePath

          allOptionsList.addAll([
            '--workerHarnessContainerImage=',
            '--dataflowWorkerJar=${dataflowWorkerJar}',
          ])

          pipelineOptionsString = JsonOutput.toJson(allOptionsList)
        }

        systemProperties.beamTestPipelineOptions = pipelineOptionsString
      }
    }

    // When applied in a module's build.gradle file, this closure adds task providing
    // additional dependencies that might be needed while running integration tests.
    project.ext.provideIntegrationTestingDependencies = {

      // Use the implicit it parameter of the closure to handle zero argument or one argument map calls.
      // See: http://groovy-lang.org/closures.html#implicit-it
      JavaPerformanceTestConfiguration configuration = it ? it as JavaPerformanceTestConfiguration : new JavaPerformanceTestConfiguration()

      project.dependencies {
        def runner = configuration.runner
        def filesystem = configuration.filesystem

        /* include dependencies required by runners */
        //if (runner?.contains('dataflow')) {
        if (runner?.equalsIgnoreCase('dataflow')) {
          testCompile it.project(path: ":beam-runners-google-cloud-dataflow-java", configuration: 'shadowTest')
          shadow it.project(path: ":beam-runners-google-cloud-dataflow-java-legacy-worker", configuration: 'shadow')
        }

        if (runner?.equalsIgnoreCase('direct')) {
          testCompile it.project(path: ":beam-runners-direct-java", configuration: 'shadowTest')
        }

        if (runner?.equalsIgnoreCase('flink')) {
          testCompile it.project(path: ":beam-runners-flink_2.11", configuration: 'shadowTest')
        }

        if (runner?.equalsIgnoreCase('spark')) {
          testCompile it.project(path: ":beam-runners-spark", configuration: 'shadowTest')
          testCompile project.library.java.spark_core
          testCompile project.library.java.spark_streaming

          // Testing the Spark runner causes a StackOverflowError if slf4j-jdk14 is on the classpath
          project.configurations.testRuntimeClasspath {
            exclude group: "org.slf4j", module: "slf4j-jdk14"
          }
        }

        /* include dependencies required by filesystems */
        if (filesystem?.equalsIgnoreCase('hdfs')) {
          testCompile it.project(path: ":beam-sdks-java-io-hadoop-file-system", configuration: 'shadowTest')
          shadowTest project.library.java.hadoop_client
        }

        /* include dependencies required by AWS S3 */
        if (filesystem?.equalsIgnoreCase('s3')) {
          testCompile it.project(path: ":beam-sdks-java-io-amazon-web-services", configuration: 'shadowTest')
        }
      }

      project.task('packageIntegrationTests', type: Jar)
    }

    // When applied in a module's build gradle file, this closure provides a task
    // that will involve PerfKitBenchmarker for running integrationTests.
    project.ext.createPerformanceTestHarness = {

      // Use the implicit it parameter of the closure to handle zero argument or one argument map calls.
      // See: http://groovy-lang.org/closures.html#implicit-it
      JavaPerformanceTestConfiguration configuration = it ? it as JavaPerformanceTestConfiguration : new JavaPerformanceTestConfiguration()

      // This task runs PerfKitBenchmarker, which does benchmarking of the IO ITs.
      // The arguments passed to it allows it to invoke gradle again with the desired benchmark.
      //
      // To invoke this, run:
      //
      // ./gradlew performanceTest \
      //  -DpkbLocation="<path to pkb.py>"
      //  -DintegrationTestPipelineOptions='["--numberOfRecords=1000", "<more options>"]' \
      //  -DintegrationTest=<io test, eg. org.apache.beam.sdk.io.text.TextIOIT> \
      //  -DitModule=<directory containing desired test, eg. sdks/java/io/file-based-io-tests> \
      //  -DintegrationTestRunner=<runner to be used for testing, eg. dataflow>
      //
      // There are more options with default values that can be tweaked if needed (see below).
      project.task('performanceTest', type: Exec) {

        // PerfKitBenchmarker needs to work in the Beam's root directory,
        // otherwise it requires absolute paths ./gradlew, kubernetes scripts etc.
        commandLine "${configuration.pkbLocation}",
                "--dpb_log_level=${configuration.logLevel}",
                "--gradle_binary=${configuration.gradleBinary}",
                "--official=${configuration.isOfficial}",
                "--benchmarks=${configuration.benchmarks}",
                "--beam_location=${project.rootProject.projectDir}",

                "--beam_prebuilt=${configuration.beamPrebuilt}",
                "--beam_sdk=${configuration.beamSdk}",

                "--beam_it_timeout=${configuration.timeout}",

                "--kubeconfig=${configuration.kubeconfig}",
                "--kubectl=${configuration.kubectl}",
                "--beam_kubernetes_scripts=${configuration.kubernetesScripts}",

                "--beam_it_options=${configuration.integrationTestPipelineOptions}",
                "--beam_options_config_file=${configuration.optionsConfigFile}",

                "--beam_it_class=${configuration.integrationTest}",
                "--beam_it_module=${configuration.itModule}",

                "--beam_extra_properties=${configuration.extraProperties}",
                "--beam_runner=${configuration.runner}"
      }
    }

    /** ***********************************************************************************************/

    project.ext.applyGoNature = {
      // Define common lifecycle tasks and artifact types
      project.apply plugin: 'base'

      project.apply plugin: "com.github.blindpirate.gogradle"
      project.golang { goVersion = '1.10' }

      project.repositories {
        golang {
          // Gogradle doesn't like thrift: https://github.com/gogradle/gogradle/issues/183
          root 'git.apache.org/thrift.git'
          emptyDir()
        }
        golang {
          root 'github.com/apache/thrift'
          emptyDir()
        }
        project.clean.dependsOn project.goClean
        project.check.dependsOn project.goCheck
        project.assemble.dependsOn project.goBuild
      }

      project.idea {
        module {
          // The gogradle plugin downloads all dependencies into the source tree here,
          // which is a path baked into golang
          excludeDirs += project.file("${project.path}/vendor")

          // gogradle's private working directory
          excludeDirs += project.file("${project.path}/.gogradle")
        }
      }
    }

    /** ***********************************************************************************************/

    project.ext.applyDockerNature = {
      project.apply plugin: "com.palantir.docker"
      project.docker { noCache true }
    }

    /** ***********************************************************************************************/

    project.ext.applyGroovyNature = {
      println "Applying groovy nature"
      project.apply plugin: "groovy"

      project.apply plugin: "com.diffplug.gradle.spotless"
      project.spotless {
        def grEclipseConfig = project.project(":").file("buildSrc/greclipse.properties")
        groovy {
          licenseHeader javaLicenseHeader
          paddedCell() // Recommended to avoid cyclic ambiguity issues
          greclipse().configFile(grEclipseConfig)
        }
        groovyGradle { greclipse().configFile(grEclipseConfig) }
      }
    }

    // containerImageName returns a configurable container image name, by default a
    // development image at bintray.io (see sdks/CONTAINERS.md):
    //
    //     $USER-docker-apache.bintray.io/beam/$NAME:latest
    //
    // Both the root and tag can be defined using properties or explicitly provided.
    project.ext.containerImageName = {
      // Use the implicit it parameter of the closure to handle zero argument or one argument map calls.
      ContainerImageNameConfiguration configuration = it ? it as ContainerImageNameConfiguration : new ContainerImageNameConfiguration()

      if (configuration.root == null) {
        if (project.rootProject.hasProperty(["docker-repository-root"])) {
          configuration.root = project.rootProject["docker-repository-root"]
        } else {
          configuration.root = "${System.properties["user.name"]}-docker-apache.bintray.io/beam"
        }
      }
      if (configuration.tag == null) {
        if (project.rootProject.hasProperty(["docker-tag"])) {
          configuration.tag = project.rootProject["docker-tag"]
        } else {
          configuration.tag = 'latest'
        }
      }
      return "${configuration.root}/${configuration.name}:${configuration.tag}"
    }

    /** ***********************************************************************************************/

    project.ext.applyGrpcNature = {
      project.apply plugin: "com.google.protobuf"
      project.protobuf {
        protoc { // The artifact spec for the Protobuf Compiler
          artifact = "com.google.protobuf:protoc:3.6.0" }

        // Configure the codegen plugins
        plugins {
          // An artifact spec for a protoc plugin, with "grpc" as
          // the identifier, which can be referred to in the "plugins"
          // container of the "generateProtoTasks" closure.
          grpc { artifact = "io.grpc:protoc-gen-grpc-java:1.13.1" }
        }

        generateProtoTasks {
          ofSourceSet("main")*.plugins {
            // Apply the "grpc" plugin whose spec is defined above, without
            // options.  Note the braces cannot be omitted, otherwise the
            // plugin will not be added. This is because of the implicit way
            // NamedDomainObjectContainer binds the methods.
            grpc {}
          }
        }
      }

      def generatedProtoMainJavaDir = "${project.buildDir}/generated/source/proto/main/java"
      def generatedProtoTestJavaDir = "${project.buildDir}/generated/source/proto/test/java"
      def generatedGrpcMainJavaDir = "${project.buildDir}/generated/source/proto/main/grpc"
      def generatedGrpcTestJavaDir = "${project.buildDir}/generated/source/proto/test/grpc"
      project.idea {
        module {
          sourceDirs += project.file(generatedProtoMainJavaDir)
          generatedSourceDirs += project.file(generatedProtoMainJavaDir)

          testSourceDirs += project.file(generatedProtoTestJavaDir)
          generatedSourceDirs += project.file(generatedProtoTestJavaDir)

          sourceDirs += project.file(generatedGrpcMainJavaDir)
          generatedSourceDirs += project.file(generatedGrpcMainJavaDir)

          testSourceDirs += project.file(generatedGrpcTestJavaDir)
          generatedSourceDirs += project.file(generatedGrpcTestJavaDir)
        }
      }
    }

    /** ***********************************************************************************************/

    project.ext.applyPortabilityNature = {
      PortabilityNatureConfiguration configuration = it ? it as PortabilityNatureConfiguration : new PortabilityNatureConfiguration()

      project.ext.applyJavaNature(
              exportJavadoc: false,
              enableFindbugs: false,
              shadowJarValidationExcludes: it.shadowJarValidationExcludes,
              shadowClosure: GrpcVendoring.shadowClosure() << {
                // We perform all the code relocations but don't include
                // any of the actual dependencies since they will be supplied
                // by org.apache.beam:beam-vendor-grpc-v1p13p1:0.1
                dependencies {
                  include(dependency { return false })
                }
              })

      // Don't force modules here because we don't want to take the shared declarations in build_rules.gradle
      // because we would like to have the freedom to choose which versions of dependencies we
      // are using for the portability APIs separate from what is being used inside other modules such as GCP.
      project.configurations.all { config ->
        config.resolutionStrategy { forcedModules = []}
      }

      project.apply plugin: "com.google.protobuf"
      project.protobuf {
        protoc { // The artifact spec for the Protobuf Compiler
          artifact = "com.google.protobuf:protoc:3.6.0" }

        // Configure the codegen plugins
        plugins {
          // An artifact spec for a protoc plugin, with "grpc" as
          // the identifier, which can be referred to in the "plugins"
          // container of the "generateProtoTasks" closure.
          grpc { artifact = "io.grpc:protoc-gen-grpc-java:1.13.1" }
        }

        generateProtoTasks {
          ofSourceSet("main")*.plugins {
            // Apply the "grpc" plugin whose spec is defined above, without
            // options.  Note the braces cannot be omitted, otherwise the
            // plugin will not be added. This is because of the implicit way
            // NamedDomainObjectContainer binds the methods.
            grpc { }
          }
        }
      }

      project.dependencies GrpcVendoring.dependenciesClosure() << { shadow project.ext.library.java.vendored_grpc_1_13_1 }
    }

    /** ***********************************************************************************************/

    // TODO: Decide whether this should be inlined into the one project that relies on it
    // or be left here.
    project.ext.applyAvroNature = { project.apply plugin: "com.commercehub.gradle.plugin.avro" }

    project.ext.applyAntlrNature = {
      project.apply plugin: 'antlr'
      project.idea {
        module {
          // mark antlrs output folders as generated
          generatedSourceDirs += project.generateGrammarSource.outputDirectory
          generatedSourceDirs += project.generateTestGrammarSource.outputDirectory
        }
      }
    }

    // Creates a task to run the quickstart for a runner.
    // Releases version and URL, can be overriden for a RC release with
    // ./gradlew :release:runJavaExamplesValidationTask -Pver=2.3.0 -Prepourl=https://repository.apache.org/content/repositories/orgapachebeam-1027
    project.ext.createJavaExamplesArchetypeValidationTask = {
      JavaExamplesArchetypeValidationConfiguration config = it as JavaExamplesArchetypeValidationConfiguration
      def taskName = "run${config.type}Java${config.runner}"
      def releaseVersion = project.findProperty('ver') ?: project.version
      def releaseRepo = project.findProperty('repourl') ?: 'https://repository.apache.org/content/repositories/snapshots'
      def argsNeeded = [
        "--ver=${releaseVersion}",
        "--repourl=${releaseRepo}"
      ]
      if (config.gcpProject) {
        argsNeeded.add("--gcpProject=${config.gcpProject}")
      }
      if (config.gcsBucket) {
        argsNeeded.add("--gcsBucket=${config.gcsBucket}")
      }
      if (config.bqDataset) {
        argsNeeded.add("--bqDataset=${config.bqDataset}")
      }
      if (config.pubsubTopic) {
        argsNeeded.add("--pubsubTopic=${config.pubsubTopic}")
      }
      project.evaluationDependsOn(':release')
      project.task(taskName, dependsOn: ':release:classes', type: JavaExec) {
        group = "Verification"
        description = "Run the Beam ${config.type} with the ${config.runner} runner"
        main = "${config.type}-java-${config.runner}".toLowerCase()
        classpath = project.project(':release').sourceSets.main.runtimeClasspath
        args argsNeeded
      }
    }


    /** ***********************************************************************************************/

    // Method to create the PortableValidatesRunnerTask.
    // The method takes PortableValidatesRunnerConfiguration as parameter.
    project.ext.createPortableValidatesRunnerTask = {
      /*
       * We need to rely on manually specifying these evaluationDependsOn to ensure that
       * the following projects are evaluated before we evaluate this project. This is because
       * we are attempting to reference the "sourceSets.test.output" directly.
       */
      project.evaluationDependsOn(":beam-sdks-java-core")
      project.evaluationDependsOn(":beam-runners-core-java")
      def config = it ? it as PortableValidatesRunnerConfiguration : new PortableValidatesRunnerConfiguration()
      def name = config.name
      def beamTestPipelineOptions = [
        "--runner=org.apache.beam.runners.reference.testing.TestPortableRunner",
        "--jobServerDriver=${config.jobServerDriver}",
        "--environmentCacheMillis=10000"
      ]
      beamTestPipelineOptions.addAll(config.pipelineOpts)
      if (config.environment == PortableValidatesRunnerConfiguration.Environment.EMBEDDED) {
        beamTestPipelineOptions += "--defaultEnvironmentType=EMBEDDED"
      }
      if (config.jobServerConfig) {
        beamTestPipelineOptions.add("--jobServerConfig=${config.jobServerConfig}")
      }
      project.tasks.create(name: name, type: Test) {
        group = "Verification"
        description = "Validates the PortableRunner with JobServer ${config.jobServerDriver}"
        systemProperty "beamTestPipelineOptions", JsonOutput.toJson(beamTestPipelineOptions)
        classpath = config.testClasspathConfiguration
        testClassesDirs = project.files(project.project(":beam-sdks-java-core").sourceSets.test.output.classesDirs, project.project(":beam-runners-core-java").sourceSets.test.output.classesDirs)
        maxParallelForks config.numParallelTests
        useJUnit(config.testCategories)
        // increase maxHeapSize as this is directly correlated to direct memory,
        // see https://issues.apache.org/jira/browse/BEAM-6698
        maxHeapSize = '4g'
        if (config.environment == PortableValidatesRunnerConfiguration.Environment.DOCKER) {
          dependsOn ':beam-sdks-java-container:docker'
        }
      }
    }

    /** ***********************************************************************************************/

    project.ext.applyPythonNature = {

      // Define common lifecycle tasks and artifact types
      project.apply plugin: "base"

      // For some reason base doesn't define a test task  so we define it below and make
      // check depend on it. This makes the Python project similar to the task layout like
      // Java projects, see https://docs.gradle.org/4.2.1/userguide/img/javaPluginTasks.png
      project.task('test') {}
      project.check.dependsOn project.test

      project.evaluationDependsOn(":beam-runners-google-cloud-dataflow-java-fn-api-worker")

      // Due to Beam-4256, we need to limit the length of virtualenv path to make the
      // virtualenv activated properly. So instead of include project name in the path,
      // we use the hash value.
      project.ext.envdir = "${project.rootProject.buildDir}/gradleenv/${project.name.hashCode()}"
      def pythonRootDir = "${project.rootDir}/sdks/python"

      // This is current supported Python3 version. It should match the one in
      // sdks/python/container/py3/Dockerfile
      final PYTHON3_VERSION = '3.5'

      project.task('setupVirtualenv')  {
        doLast {
          def virtualenvCmd = [
            'virtualenv',
            "${project.ext.envdir}",
          ]
          if (project.hasProperty('python3')) {
            virtualenvCmd += '--python=python' + PYTHON3_VERSION
          }
          project.exec { commandLine virtualenvCmd }
          project.exec {
            executable 'sh'
            args '-c', ". ${project.ext.envdir}/bin/activate && pip install --retries 10 --upgrade tox==3.0.0 grpcio-tools==1.3.5"
          }
        }
        // Gradle will delete outputs whenever it thinks they are stale. Putting a
        // specific binary here could make gradle delete it while pip will believe
        // the package is fully installed.
        outputs.dirs(project.ext.envdir)
      }

      project.configurations { distConfig }

      project.task('sdist', dependsOn: 'setupVirtualenv') {
        doLast {
          project.exec {
            executable 'sh'
            args '-c', ". ${project.ext.envdir}/bin/activate && cd ${pythonRootDir} && python setup.py sdist --keep-temp --formats zip,gztar --dist-dir ${project.buildDir}"
          }
          def collection = project.fileTree("${project.buildDir}"){ include '**/*.tar.gz' exclude '**/apache-beam.tar.gz'}
          println "sdist archive name: ${collection.singleFile}"
          // we need a fixed name for the artifact
          project.copy { from collection.singleFile; into "${project.buildDir}"; rename { 'apache-beam.tar.gz' } }
        }
      }

      project.artifacts {
        distConfig file: project.file("${project.buildDir}/apache-beam.tar.gz"), builtBy: project.sdist
      }

      project.task('installGcpTest', dependsOn: 'setupVirtualenv') {
        doLast {
          project.exec {
            executable 'sh'
            args '-c', ". ${project.ext.envdir}/bin/activate && pip install --retries 10 -e ${pythonRootDir}/[gcp,test]"
          }
        }
      }
      project.installGcpTest.mustRunAfter project.sdist

      project.task('cleanPython') {
        doLast {
          def activate = "${project.ext.envdir}/bin/activate"
          project.exec {
            executable 'sh'
            args '-c', "if [ -e ${activate} ]; then " +
                    ". ${activate} && python ${pythonRootDir}/setup.py clean; " +
                    "fi"
          }
          project.delete project.buildDir     // Gradle build directory
          project.delete project.ext.envdir   // virtualenv directory
          project.delete "$project.projectDir/target"   // tox work directory
        }
      }
      project.clean.dependsOn project.cleanPython

      // Return a joined String from a Map that contains all commandline args of
      // IT test.
      project.ext.mapToArgString = { argMap ->
        def argList = []
        argMap.each { k, v ->
          if (v in List) {
            v = "\"${v.join(' ')}\""
          } else if (v in String && v.contains(' ')) {
            // We should use double quote around the arg value if it contains series
            // of flags joined with space. Otherwise, commandline parsing of the
            // shell script will be broken.
            v = "\"${v.replace('"', '')}\""
          }
          argList.add("--$k $v")
        }
        return argList.join(' ')
      }
    }
  }
}<|MERGE_RESOLUTION|>--- conflicted
+++ resolved
@@ -286,10 +286,6 @@
 
     // Automatically use the official release version if we are performing a release
     // otherwise append '-SNAPSHOT'
-<<<<<<< HEAD
-=======
-    project.version = '2.12.0'
->>>>>>> c0f20401
     if (!isRelease(project)) {
       project.version += '-SNAPSHOT'
     }
@@ -1580,8 +1576,9 @@
       // Due to Beam-4256, we need to limit the length of virtualenv path to make the
       // virtualenv activated properly. So instead of include project name in the path,
       // we use the hash value.
-      project.ext.envdir = "${project.rootProject.buildDir}/gradleenv/${project.name.hashCode()}"
+      project.ext.envdir = "/export/content/data/tmp/py-beam" // "${project.rootProject.buildDir}/gradleenv/${project.name.hashCode()}"
       def pythonRootDir = "${project.rootDir}/sdks/python"
+      def envdir = "/export/content/data/tmp/py-beam"
 
       // This is current supported Python3 version. It should match the one in
       // sdks/python/container/py3/Dockerfile
@@ -1591,7 +1588,7 @@
         doLast {
           def virtualenvCmd = [
             'virtualenv',
-            "${project.ext.envdir}",
+            "${envdir}",
           ]
           if (project.hasProperty('python3')) {
             virtualenvCmd += '--python=python' + PYTHON3_VERSION
@@ -1599,27 +1596,23 @@
           project.exec { commandLine virtualenvCmd }
           project.exec {
             executable 'sh'
-            args '-c', ". ${project.ext.envdir}/bin/activate && pip install --retries 10 --upgrade tox==3.0.0 grpcio-tools==1.3.5"
+            args '-c', ". ${envdir}/bin/activate && pip install --retries 10 --upgrade tox==3.0.0 grpcio-tools==1.3.5"
           }
         }
         // Gradle will delete outputs whenever it thinks they are stale. Putting a
         // specific binary here could make gradle delete it while pip will believe
         // the package is fully installed.
-        outputs.dirs(project.ext.envdir)
+        outputs.dirs(envdir)
       }
 
       project.configurations { distConfig }
 
-      project.task('sdist', dependsOn: 'setupVirtualenv') {
+      project.task('sdist') {
         doLast {
           project.exec {
             executable 'sh'
-            args '-c', ". ${project.ext.envdir}/bin/activate && cd ${pythonRootDir} && python setup.py sdist --keep-temp --formats zip,gztar --dist-dir ${project.buildDir}"
-          }
-          def collection = project.fileTree("${project.buildDir}"){ include '**/*.tar.gz' exclude '**/apache-beam.tar.gz'}
-          println "sdist archive name: ${collection.singleFile}"
-          // we need a fixed name for the artifact
-          project.copy { from collection.singleFile; into "${project.buildDir}"; rename { 'apache-beam.tar.gz' } }
+            args '-c', ". ${envdir}/bin/activate && python setup.py sdist --keep-temp --formats zip,gztar --dist-dir ${project.buildDir}"
+          }
         }
       }
 
@@ -1631,7 +1624,7 @@
         doLast {
           project.exec {
             executable 'sh'
-            args '-c', ". ${project.ext.envdir}/bin/activate && pip install --retries 10 -e ${pythonRootDir}/[gcp,test]"
+            args '-c', ". ${envdir}/bin/activate && pip install --retries 10 -e ${pythonRootDir}/[gcp,test]"
           }
         }
       }
@@ -1639,7 +1632,7 @@
 
       project.task('cleanPython') {
         doLast {
-          def activate = "${project.ext.envdir}/bin/activate"
+          def activate = "${envdir}/bin/activate"
           project.exec {
             executable 'sh'
             args '-c', "if [ -e ${activate} ]; then " +
@@ -1647,7 +1640,7 @@
                     "fi"
           }
           project.delete project.buildDir     // Gradle build directory
-          project.delete project.ext.envdir   // virtualenv directory
+          project.delete envdir   // virtualenv directory
           project.delete "$project.projectDir/target"   // tox work directory
         }
       }
