/*
 * Licensed to the Apache Software Foundation (ASF) under one
 * or more contributor license agreements.  See the NOTICE file
 * distributed with this work for additional information
 * regarding copyright ownership.  The ASF licenses this file
 * to you under the Apache License, Version 2.0 (the
 * License); you may not use this file except in compliance
 * with the License.  You may obtain a copy of the License at
 *
 *     http://www.apache.org/licenses/LICENSE-2.0
 *
 * Unless required by applicable law or agreed to in writing, software
 * distributed under the License is distributed on an AS IS BASIS,
 * WITHOUT WARRANTIES OR CONDITIONS OF ANY KIND, either express or implied.
 * See the License for the specific language governing permissions and
 * limitations under the License.
 */

// Plugins for configuring _this build_ of the module
plugins {
  `java-gradle-plugin`
  groovy
  id("com.diffplug.spotless") version "5.6.1"
}

// Define the set of repositories required to fetch and enable plugins.
repositories {
  jcenter()
  maven { url = uri("https://plugins.gradle.org/m2/") }
  maven {
    url = uri("https://repo.spring.io/plugins-release/")
    content { includeGroup("io.spring.gradle") }
  }
}

// Dependencies on other plugins used when this plugin is invoked
dependencies {
  implementation(gradleApi())
  implementation(localGroovy())
  implementation("gradle.plugin.com.github.johnrengelman:shadow:7.1.1")
  implementation("com.github.spotbugs.snom:spotbugs-gradle-plugin:5.0.3")

<<<<<<< HEAD
  runtime("net.ltgt.gradle:gradle-apt-plugin:0.21")                                                    // Enable a Java annotation processor
  runtime("com.google.protobuf:protobuf-gradle-plugin:0.8.13")                                          // Enable proto code generation
  runtime("io.spring.gradle:propdeps-plugin:0.0.9.RELEASE")                                            // Enable provided and optional configurations
  runtime("com.commercehub.gradle.plugin:gradle-avro-plugin:0.11.0")                                   // Enable Avro code generation
  runtime("com.diffplug.spotless:spotless-plugin-gradle:5.6.1")                                       // Enable a code formatting plugin
  runtime("gradle.plugin.com.github.blindpirate:gogradle:0.11.4")                                      // Enable Go code compilation
  runtime("gradle.plugin.com.palantir.gradle.docker:gradle-docker:0.22.0")                             // Enable building Docker containers
  runtime("gradle.plugin.com.dorongold.plugins:task-tree:1.5")                                       // Adds a 'taskTree' task to print task dependency tree
  runtime("com.github.jengelman.gradle.plugins:shadow:6.1.0")                                          // Enable shading Java dependencies
  runtime("ca.coglinc:javacc-gradle-plugin:2.4.0")                                                     // Enable the JavaCC parser generator
  runtime("net.linguica.gradle:maven-settings-plugin:0.5")
  runtime("gradle.plugin.io.pry.gradle.offline_dependencies:gradle-offline-dependencies-plugin:0.5.0") // Enable creating an offline repository
  runtime("net.ltgt.gradle:gradle-errorprone-plugin:1.2.1")                                           // Enable errorprone Java static analysis
  runtime("org.ajoberstar.grgit:grgit-gradle:4.0.2")                                                   // Enable website git publish to asf-site branch
  runtime("com.avast.gradle:gradle-docker-compose-plugin:0.13.2")                                       // Enable docker compose tasks
  runtime("ca.cutterslade.gradle:gradle-dependency-analyze:1.4.3")                                     // Enable dep analysis
  runtime("gradle.plugin.net.ossindex:ossindex-gradle-plugin:0.4.11")                                  // Enable dep vulnerability analysis
  runtime("org.checkerframework:checkerframework-gradle-plugin:0.5.16")                                 // Enable enhanced static checking plugin
  runtime("org.jfrog.buildinfo:build-info-extractor-gradle:4.24.14")                                    // Enable submission to jfrog artifactory
=======
  runtimeOnly("com.google.protobuf:protobuf-gradle-plugin:0.8.13")                                          // Enable proto code generation
  runtimeOnly("com.commercehub.gradle.plugin:gradle-avro-plugin:0.11.0")                                   // Enable Avro code generation
  runtimeOnly("com.diffplug.spotless:spotless-plugin-gradle:5.6.1")                                       // Enable a code formatting plugin
  runtimeOnly("gradle.plugin.com.palantir.gradle.docker:gradle-docker:0.22.0")                             // Enable building Docker containers
  runtimeOnly("gradle.plugin.com.dorongold.plugins:task-tree:1.5")                                       // Adds a 'taskTree' task to print task dependency tree
  runtimeOnly("gradle.plugin.com.github.johnrengelman:shadow:7.1.1")                           // Enable shading Java dependencies
  runtimeOnly("ca.coglinc:javacc-gradle-plugin:2.4.0")                                                     // Enable the JavaCC parser generator
  runtimeOnly("net.linguica.gradle:maven-settings-plugin:0.5")
  runtimeOnly("gradle.plugin.io.pry.gradle.offline_dependencies:gradle-offline-dependencies-plugin:0.5.0") // Enable creating an offline repository
  runtimeOnly("net.ltgt.gradle:gradle-errorprone-plugin:1.2.1")                                           // Enable errorprone Java static analysis
  runtimeOnly("org.ajoberstar.grgit:grgit-gradle:4.1.1")                                                   // Enable website git publish to asf-site branch
  runtimeOnly("com.avast.gradle:gradle-docker-compose-plugin:0.14.12")                                       // Enable docker compose tasks
  runtimeOnly("ca.cutterslade.gradle:gradle-dependency-analyze:1.8.3")                                     // Enable dep analysis
  runtimeOnly("gradle.plugin.net.ossindex:ossindex-gradle-plugin:0.4.11")                                  // Enable dep vulnerability analysis
  runtimeOnly("org.checkerframework:checkerframework-gradle-plugin:0.5.16")                                 // Enable enhanced static checking plugin
>>>>>>> a5d5b64b
}

// Because buildSrc is built and tested automatically _before_ gradle
// does anything else, it is not possible to spotlessApply because
// spotlessCheck fails before that. So this hack allows disabling
// the check for the moment of application.
//
// ./gradlew :buildSrc:spotlessApply -PdisableSpotlessCheck=true
val disableSpotlessCheck: String by project
val isSpotlessCheckDisabled = project.hasProperty("disableSpotlessCheck") &&
        disableSpotlessCheck == "true"

spotless {
  isEnforceCheck = !isSpotlessCheckDisabled
  groovy {
    excludeJava()
    greclipse().configFile("greclipse.properties")
  }
  groovyGradle {
    greclipse().configFile("greclipse.properties")
  }
}

gradlePlugin {
  plugins {
    create("beamModule") {
      id = "org.apache.beam.module"
      implementationClass = "org.apache.beam.gradle.BeamModulePlugin"
    }
    create("vendorJava") {
      id = "org.apache.beam.vendor-java"
      implementationClass = "org.apache.beam.gradle.VendorJavaPlugin"
    }
    create("beamJenkins") {
      id = "org.apache.beam.jenkins"
      implementationClass = "org.apache.beam.gradle.BeamJenkinsPlugin"
    }
  }
}<|MERGE_RESOLUTION|>--- conflicted
+++ resolved
@@ -40,27 +40,6 @@
   implementation("gradle.plugin.com.github.johnrengelman:shadow:7.1.1")
   implementation("com.github.spotbugs.snom:spotbugs-gradle-plugin:5.0.3")
 
-<<<<<<< HEAD
-  runtime("net.ltgt.gradle:gradle-apt-plugin:0.21")                                                    // Enable a Java annotation processor
-  runtime("com.google.protobuf:protobuf-gradle-plugin:0.8.13")                                          // Enable proto code generation
-  runtime("io.spring.gradle:propdeps-plugin:0.0.9.RELEASE")                                            // Enable provided and optional configurations
-  runtime("com.commercehub.gradle.plugin:gradle-avro-plugin:0.11.0")                                   // Enable Avro code generation
-  runtime("com.diffplug.spotless:spotless-plugin-gradle:5.6.1")                                       // Enable a code formatting plugin
-  runtime("gradle.plugin.com.github.blindpirate:gogradle:0.11.4")                                      // Enable Go code compilation
-  runtime("gradle.plugin.com.palantir.gradle.docker:gradle-docker:0.22.0")                             // Enable building Docker containers
-  runtime("gradle.plugin.com.dorongold.plugins:task-tree:1.5")                                       // Adds a 'taskTree' task to print task dependency tree
-  runtime("com.github.jengelman.gradle.plugins:shadow:6.1.0")                                          // Enable shading Java dependencies
-  runtime("ca.coglinc:javacc-gradle-plugin:2.4.0")                                                     // Enable the JavaCC parser generator
-  runtime("net.linguica.gradle:maven-settings-plugin:0.5")
-  runtime("gradle.plugin.io.pry.gradle.offline_dependencies:gradle-offline-dependencies-plugin:0.5.0") // Enable creating an offline repository
-  runtime("net.ltgt.gradle:gradle-errorprone-plugin:1.2.1")                                           // Enable errorprone Java static analysis
-  runtime("org.ajoberstar.grgit:grgit-gradle:4.0.2")                                                   // Enable website git publish to asf-site branch
-  runtime("com.avast.gradle:gradle-docker-compose-plugin:0.13.2")                                       // Enable docker compose tasks
-  runtime("ca.cutterslade.gradle:gradle-dependency-analyze:1.4.3")                                     // Enable dep analysis
-  runtime("gradle.plugin.net.ossindex:ossindex-gradle-plugin:0.4.11")                                  // Enable dep vulnerability analysis
-  runtime("org.checkerframework:checkerframework-gradle-plugin:0.5.16")                                 // Enable enhanced static checking plugin
-  runtime("org.jfrog.buildinfo:build-info-extractor-gradle:4.24.14")                                    // Enable submission to jfrog artifactory
-=======
   runtimeOnly("com.google.protobuf:protobuf-gradle-plugin:0.8.13")                                          // Enable proto code generation
   runtimeOnly("com.commercehub.gradle.plugin:gradle-avro-plugin:0.11.0")                                   // Enable Avro code generation
   runtimeOnly("com.diffplug.spotless:spotless-plugin-gradle:5.6.1")                                       // Enable a code formatting plugin
@@ -76,7 +55,7 @@
   runtimeOnly("ca.cutterslade.gradle:gradle-dependency-analyze:1.8.3")                                     // Enable dep analysis
   runtimeOnly("gradle.plugin.net.ossindex:ossindex-gradle-plugin:0.4.11")                                  // Enable dep vulnerability analysis
   runtimeOnly("org.checkerframework:checkerframework-gradle-plugin:0.5.16")                                 // Enable enhanced static checking plugin
->>>>>>> a5d5b64b
+  runtimeOnly("org.jfrog.buildinfo:build-info-extractor-gradle:4.24.14")                                    // Enable submission to jfrog artifactory
 }
 
 // Because buildSrc is built and tested automatically _before_ gradle
